--- conflicted
+++ resolved
@@ -167,18 +167,6 @@
 
 			@Override
 			public Set<FunctionSymbol> getDefinedFunctions() {
-<<<<<<< HEAD
-				// TODO Auto-generated method stub
-				return null;
-			}
-
-			@Override
-			public Term getFunctionDefinition(String func, TermVariable[] args) {
-				// TODO Auto-generated method stub
-				return null;
-			}
-			
-=======
 				return Collections.emptySet();
 			}
 
@@ -186,7 +174,6 @@
 			public Term getFunctionDefinition(final String func, final TermVariable[] args) {
 				return null;
 			}
->>>>>>> 4f4a8ec8
 		};
 	}
 }