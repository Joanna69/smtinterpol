/*
 * Copyright (C) 2009-2012 University of Freiburg
 *
 * This file is part of SMTInterpol.
 *
 * SMTInterpol is free software: you can redistribute it and/or modify
 * it under the terms of the GNU Lesser General Public License as published
 * by the Free Software Foundation, either version 3 of the License, or
 * (at your option) any later version.
 *
 * SMTInterpol is distributed in the hope that it will be useful,
 * but WITHOUT ANY WARRANTY; without even the implied warranty of
 * MERCHANTABILITY or FITNESS FOR A PARTICULAR PURPOSE.  See the
 * GNU Lesser General Public License for more details.
 *
 * You should have received a copy of the GNU Lesser General Public License
 * along with SMTInterpol.  If not, see <http://www.gnu.org/licenses/>.
 */
package de.uni_freiburg.informatik.ultimate.smtinterpol.smtlib2;

import de.uni_freiburg.informatik.ultimate.logic.SMTLIBException;
import de.uni_freiburg.informatik.ultimate.logic.Script;
import de.uni_freiburg.informatik.ultimate.smtinterpol.IParser;
import de.uni_freiburg.informatik.ultimate.smtinterpol.option.OptionMap;

public class SMTLIB2Parser implements IParser {

	@Override
	public int run(Script script, String filename, OptionMap options) {
		if (filename == null)
			filename = "<stdin>";
<<<<<<< HEAD
        ParseEnvironment parseEnv = new ParseEnvironment(script,
        		options.getFrontEndOptions());
        try {	
=======
        ParseEnvironment parseEnv = new ParseEnvironment(solver);
        try {
        	// Have to carry this option through
        	parseEnv.setOption(":regular-output-channel",
        			solver.getOption(":regular-output-channel"));
        	parseEnv.setOption(":print-success",
        			solver.getOption(":print-success"));
        	parseEnv.setOption(":print-terms-cse",
        			solver.getOption(":print-terms-cse"));
>>>>>>> 732e281a
        	parseEnv.parseScript(filename);
        } catch (SMTLIBException se) {
        	parseEnv.printError(se.getMessage());
        }
		return 0;
	}

}<|MERGE_RESOLUTION|>--- conflicted
+++ resolved
@@ -29,21 +29,10 @@
 	public int run(Script script, String filename, OptionMap options) {
 		if (filename == null)
 			filename = "<stdin>";
-<<<<<<< HEAD
+
         ParseEnvironment parseEnv = new ParseEnvironment(script,
         		options.getFrontEndOptions());
         try {	
-=======
-        ParseEnvironment parseEnv = new ParseEnvironment(solver);
-        try {
-        	// Have to carry this option through
-        	parseEnv.setOption(":regular-output-channel",
-        			solver.getOption(":regular-output-channel"));
-        	parseEnv.setOption(":print-success",
-        			solver.getOption(":print-success"));
-        	parseEnv.setOption(":print-terms-cse",
-        			solver.getOption(":print-terms-cse"));
->>>>>>> 732e281a
         	parseEnv.parseScript(filename);
         } catch (SMTLIBException se) {
         	parseEnv.printError(se.getMessage());
