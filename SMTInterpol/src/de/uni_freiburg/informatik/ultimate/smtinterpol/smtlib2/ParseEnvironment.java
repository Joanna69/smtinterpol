/*
 * Copyright (C) 2009-2012 University of Freiburg
 *
 * This file is part of SMTInterpol.
 *
 * SMTInterpol is free software: you can redistribute it and/or modify
 * it under the terms of the GNU Lesser General Public License as published
 * by the Free Software Foundation, either version 3 of the License, or
 * (at your option) any later version.
 *
 * SMTInterpol is distributed in the hope that it will be useful,
 * but WITHOUT ANY WARRANTY; without even the implied warranty of
 * MERCHANTABILITY or FITNESS FOR A PARTICULAR PURPOSE.  See the
 * GNU Lesser General Public License for more details.
 *
 * You should have received a copy of the GNU Lesser General Public License
 * along with SMTInterpol.  If not, see <http://www.gnu.org/licenses/>.
 */
package de.uni_freiburg.informatik.ultimate.smtinterpol.smtlib2;

import java.io.File;
import java.io.FileNotFoundException;
import java.io.FileReader;
import java.io.InputStreamReader;
import java.io.PrintWriter;
import java.io.Reader;
import java.util.ArrayDeque;
import java.util.Deque;
import java.util.Locale;
import java.util.Map;

import de.uni_freiburg.informatik.ultimate.logic.IRAConstantFormatter;
import de.uni_freiburg.informatik.ultimate.logic.PrintTerm;
import de.uni_freiburg.informatik.ultimate.logic.SMTLIBException;
import de.uni_freiburg.informatik.ultimate.logic.Script;
import de.uni_freiburg.informatik.ultimate.logic.Term;
import de.uni_freiburg.informatik.ultimate.smtinterpol.Config;
import de.uni_freiburg.informatik.ultimate.smtinterpol.option.FrontEndOptions;
import de.uni_freiburg.informatik.ultimate.smtinterpol.option.OptionMap;
import de.uni_freiburg.informatik.ultimate.smtinterpol.util.MySymbolFactory;

public class ParseEnvironment {
	final Script      mScript;
	private File mCwd = null;
	// What to do when script exits
	private ExitHook mExitHook;
	// Initialize this lazily.
	private Deque<Long> mTiming;
<<<<<<< HEAD
	private boolean mContinueOnError = true;

	private final FrontEndOptions mOptions;

	public ParseEnvironment(Script script, OptionMap options) {
		this(script, null, options);
=======
	private boolean mContinueOnError = !Config.COMPETITION;
	
	public ParseEnvironment(Script script) {
		this(script, null);
>>>>>>> eb3b2f8c
	}
	
	public ParseEnvironment(Script script, ExitHook exit,
			OptionMap options) {
		mScript = script;
		mExitHook = exit;
		mOptions = options.getFrontEndOptions();
		if (!mOptions.isFrontEndActive())
			throw new IllegalArgumentException("Front End not active!");
	}
	
	public Script getScript() {
		return mScript;
	}

	static boolean convertSexp(StringBuilder sb, Object o, int level) {
        if (o instanceof Object[]) {
        	if (Config.RESULTS_ONE_PER_LINE && level > 0) {
        		sb.append(System.getProperty("line.separator"));
        		for (int i = 0; i < level; ++i)
        			sb.append(' ');
        	}
            sb.append('(');
            Object[] array = (Object[])o;
            boolean subarray = false;
            String sep = "";
            for (Object el : array) {
                sb.append(sep);
                subarray |= convertSexp(sb, el, level + Config.INDENTATION);
                sep = " ";
            }
            if (subarray && Config.RESULTS_ONE_PER_LINE) {
        		sb.append(System.getProperty("line.separator"));
        		for (int i = 0; i < level; ++i)
        			sb.append(' ');
        	}
            sb.append(')');
            return true;
        } else
            sb.append(o);
        return false;
	}
	
	public void parseScript(String filename) throws SMTLIBException {
		File oldcwd = mCwd;
		Reader reader = null;
		boolean closeReader = false;
		try {
			if (filename.equals("<stdin>")) {
				reader = new InputStreamReader(System.in);
			} else {
				File script = new File(filename);
				if (!script.isAbsolute())
					script = new File(mCwd, filename);
				mCwd = script.getParentFile();
				try {
					reader = new FileReader(script);
					closeReader = true;
				} catch (FileNotFoundException ex) {
					throw new SMTLIBException("File not found: " + filename);
				}
			}
			parseStream(reader, filename);
		} finally {
			mCwd = oldcwd;
			if (closeReader) {
				try {
					reader.close();
				} catch (IOException ex) {
					
				}
			}
		}
	}
	
	public void parseStream(Reader reader, String streamname)
	    throws SMTLIBException {
		MySymbolFactory symfactory = new MySymbolFactory();
		Lexer lexer = new Lexer(reader);
		lexer.setSymbolFactory(symfactory);
		Parser parser = new Parser(lexer, symfactory);
		parser.setFileName(streamname);
		parser.setParseEnvironment(this);
		try {
			parser.parse();
		} catch (Exception ex) {
			System.err.println("Unexpected Exception: " + ex);
			throw new SMTLIBException(ex);
		}
	}
	
	public void include(String filename) throws SMTLIBException {
		ExitHook oldexit = mExitHook;
		mExitHook = new ExitHook() {
			@Override
			public void exitHook() {
				/* ignore exit */
			}
		};
		File oldcwd = mCwd;
		parseScript(filename);
		mCwd = oldcwd;
		mExitHook = oldexit;
	}
	
	public void printSuccess() {
		if (mOptions.isPrintSuccess()) {
			PrintWriter out = mOptions.getOutChannel();
			out.println("success");
			out.flush();
		}
	}
	
	public void printError(String message) {
		PrintWriter out = mOptions.getOutChannel();
		out.print("(error \"");
		out.print(message);
		out.println("\")");
		out.flush();
		if (!mContinueOnError)
			System.exit(1);
	}
	
	public void printValues(Map<Term, Term> values) {
		PrintTerm pt = new PrintTerm();
		PrintWriter out = mOptions.getOutChannel();
		out.print('(');
		String sep = "";
		String itemSep = Config.RESULTS_ONE_PER_LINE 
				? System.getProperty("line.separator") + " " : " "; 
		for (Map.Entry<Term, Term> me : values.entrySet()) {
<<<<<<< HEAD
			out.print(sep);
			out.print('(');
			pt.append(out, me.getKey());
			out.print(' ');
			pt.append(out, me.getValue().getTheory().getLogic().isIRA()
					? new IRAConstantFormatter().transform(me.getValue())
							: me.getValue());
			out.print(')');
=======
			mOut.print(sep);
			mOut.print('(');
			pt.append(mOut, me.getKey());
			mOut.print(' ');
			pt.append(mOut, me.getValue());
			mOut.print(')');
>>>>>>> eb3b2f8c
			sep = itemSep;
		}
		out.println(')');
		out.flush();
	}
	
	public void printResponse(Object response) {
		PrintWriter out = mOptions.getOutChannel();
		if (!mOptions.isPrintTermsCSE()) {
			if (response instanceof Term) {
				new PrintTerm().append(out, (Term) response);
				out.println();
				out.flush();
				return;
			} else if (response instanceof Term[]) {
				printTermResponse((Term[])response);
				out.flush();
				return;
			}
		}
		if (response instanceof Object[]) {
			StringBuilder sb = new StringBuilder();
			convertSexp(sb, response, 0);
			out.println(sb.toString());
		} else if (response instanceof Iterable) {
			Iterable<?> it = (Iterable<?>) response;
			out.print("(");
			for (Object o : it)
				printResponse(o);
			out.println(")");
		} else
			out.println(response);
		out.flush();
	}
	
	public void printInfoResponse(String info, Object response) {
		PrintWriter out = mOptions.getOutChannel();
		StringBuilder sb = new StringBuilder();
		sb.append('(').append(info).append(' ');
		convertSexp(sb, response, 0);
		out.println(sb.append(')').toString());
		out.flush();
	}
	
	/**
	 * Direct printing of a term array response.  This function is introduced to
	 * satisfy the requirement of the SMTLIB standard for the get-assertions
	 * command.  We have to print the terms "as they are asserted", i.e.,
	 * without introducing let terms via cse.
	 * @param response The response to print.
	 */
	public void printTermResponse(Term[] response) {
		StringBuilder sb = new StringBuilder();
		PrintTerm pt = new PrintTerm();
		sb.append('(');
        String sep = "";
        String itemSep = Config.RESULTS_ONE_PER_LINE 
        		? System.getProperty("line.separator") + " " : " ";
        for (Term t : response) {
            sb.append(sep);
            pt.append(sb, t);
            sep = itemSep;
        }
        sb.append(')');
		mOptions.getOutChannel().println(sb.toString());
		mOptions.getOutChannel().flush();
	}

	public void exit() {
		if (mExitHook == null) {
			mScript.exit();
			Runtime.getRuntime().exit(0);
		} else
			mExitHook.exitHook();
	}
	
	public void setInfo(String info, Object value) {
		if (info.equals(":error-behavior")) {
			if ("immediate-exit".equals(value))
				mContinueOnError = false;
			else if ("continued-execution".equals(value))
				mContinueOnError = true;
		}
		mScript.setInfo(info, value);
	}
	
	public Object getInfo(String info) {
		if (info.equals(":error-behavior"))
			return mContinueOnError ? "continued-execution" : "immediate-exit";
		return mScript.getInfo(info);
	}

	public void startTiming() {
		if (mTiming == null)
			mTiming = new ArrayDeque<Long>();
		mOptions.getOutChannel().print('(');
		mTiming.push(System.nanoTime());
	}
	
	public void endTiming() {
		long old = mTiming.pop();
		long duration = System.nanoTime() - old;
		double secs = duration / 1000000000.0; // NOCHECKSTYLE
		mOptions.getOutChannel().printf((Locale) null, " :time %.3f)", secs);
		mOptions.getOutChannel().println();
		mOptions.getOutChannel().flush();
	}
	
	public boolean isContinueOnError() {
		return mContinueOnError;
	}
}<|MERGE_RESOLUTION|>--- conflicted
+++ resolved
@@ -22,6 +22,7 @@
 import java.io.FileNotFoundException;
 import java.io.FileReader;
 import java.io.InputStreamReader;
+import java.io.IOException;
 import java.io.PrintWriter;
 import java.io.Reader;
 import java.util.ArrayDeque;
@@ -46,19 +47,12 @@
 	private ExitHook mExitHook;
 	// Initialize this lazily.
 	private Deque<Long> mTiming;
-<<<<<<< HEAD
-	private boolean mContinueOnError = true;
+	private boolean mContinueOnError = !Config.COMPETITION;
 
 	private final FrontEndOptions mOptions;
 
 	public ParseEnvironment(Script script, OptionMap options) {
 		this(script, null, options);
-=======
-	private boolean mContinueOnError = !Config.COMPETITION;
-	
-	public ParseEnvironment(Script script) {
-		this(script, null);
->>>>>>> eb3b2f8c
 	}
 	
 	public ParseEnvironment(Script script, ExitHook exit,
@@ -190,23 +184,12 @@
 		String itemSep = Config.RESULTS_ONE_PER_LINE 
 				? System.getProperty("line.separator") + " " : " "; 
 		for (Map.Entry<Term, Term> me : values.entrySet()) {
-<<<<<<< HEAD
 			out.print(sep);
 			out.print('(');
 			pt.append(out, me.getKey());
 			out.print(' ');
-			pt.append(out, me.getValue().getTheory().getLogic().isIRA()
-					? new IRAConstantFormatter().transform(me.getValue())
-							: me.getValue());
+			pt.append(out, me.getValue());
 			out.print(')');
-=======
-			mOut.print(sep);
-			mOut.print('(');
-			pt.append(mOut, me.getKey());
-			mOut.print(' ');
-			pt.append(mOut, me.getValue());
-			mOut.print(')');
->>>>>>> eb3b2f8c
 			sep = itemSep;
 		}
 		out.println(')');
