/*
 * Copyright (C) 2009-2012 University of Freiburg
 *
 * This file is part of SMTInterpol.
 *
 * SMTInterpol is free software: you can redistribute it and/or modify
 * it under the terms of the GNU Lesser General Public License as published
 * by the Free Software Foundation, either version 3 of the License, or
 * (at your option) any later version.
 *
 * SMTInterpol is distributed in the hope that it will be useful,
 * but WITHOUT ANY WARRANTY; without even the implied warranty of
 * MERCHANTABILITY or FITNESS FOR A PARTICULAR PURPOSE.  See the
 * GNU Lesser General Public License for more details.
 *
 * You should have received a copy of the GNU Lesser General Public License
 * along with SMTInterpol.  If not, see <http://www.gnu.org/licenses/>.
 */
package de.uni_freiburg.informatik.ultimate.smtinterpol.smtlib2;

import java.io.FileWriter;
import java.io.IOException;
import java.math.BigInteger;
import java.util.Collections;
import java.util.HashSet;
import java.util.Iterator;
import java.util.Map;
import java.util.Set;

import de.uni_freiburg.informatik.ultimate.logic.AnnotatedTerm;
import de.uni_freiburg.informatik.ultimate.logic.Annotation;
import de.uni_freiburg.informatik.ultimate.logic.ApplicationTerm;
import de.uni_freiburg.informatik.ultimate.logic.Assignments;
import de.uni_freiburg.informatik.ultimate.logic.CheckClosedTerm;
import de.uni_freiburg.informatik.ultimate.logic.ConstantTerm;
import de.uni_freiburg.informatik.ultimate.logic.FormulaUnLet;
import de.uni_freiburg.informatik.ultimate.logic.FunctionSymbol;
import de.uni_freiburg.informatik.ultimate.logic.FunctionSymbolFactory;
import de.uni_freiburg.informatik.ultimate.logic.Logics;
import de.uni_freiburg.informatik.ultimate.logic.Model;
import de.uni_freiburg.informatik.ultimate.logic.NoopScript;
import de.uni_freiburg.informatik.ultimate.logic.PrintTerm;
import de.uni_freiburg.informatik.ultimate.logic.QuotedObject;
import de.uni_freiburg.informatik.ultimate.logic.Rational;
import de.uni_freiburg.informatik.ultimate.logic.ReasonUnknown;
import de.uni_freiburg.informatik.ultimate.logic.SMTLIBException;
import de.uni_freiburg.informatik.ultimate.logic.Sort;
import de.uni_freiburg.informatik.ultimate.logic.Term;
import de.uni_freiburg.informatik.ultimate.logic.Theory;
import de.uni_freiburg.informatik.ultimate.logic.simplification.SimplifyDDA;
import de.uni_freiburg.informatik.ultimate.smtinterpol.Config;
import de.uni_freiburg.informatik.ultimate.smtinterpol.DefaultLogger;
import de.uni_freiburg.informatik.ultimate.smtinterpol.LogProxy;
import de.uni_freiburg.informatik.ultimate.smtinterpol.Main;
import de.uni_freiburg.informatik.ultimate.smtinterpol.convert.Clausifier;
import de.uni_freiburg.informatik.ultimate.smtinterpol.dpll.Clause;
import de.uni_freiburg.informatik.ultimate.smtinterpol.dpll.DPLLEngine;
import de.uni_freiburg.informatik.ultimate.smtinterpol.dpll.Literal;
import de.uni_freiburg.informatik.ultimate.smtinterpol.interpolate.Interpolator;
import de.uni_freiburg.informatik.ultimate.smtinterpol.interpolate.SymbolChecker;
import de.uni_freiburg.informatik.ultimate.smtinterpol.interpolate.SymbolCollector;
import de.uni_freiburg.informatik.ultimate.smtinterpol.option.OptionMap;
import de.uni_freiburg.informatik.ultimate.smtinterpol.option.OptionMap.CopyMode;
import de.uni_freiburg.informatik.ultimate.smtinterpol.option.SolverOptions;
import de.uni_freiburg.informatik.ultimate.smtinterpol.proof.ProofChecker;
import de.uni_freiburg.informatik.ultimate.smtinterpol.proof.ProofTermGenerator;
import de.uni_freiburg.informatik.ultimate.smtinterpol.proof.PropProofChecker;
import de.uni_freiburg.informatik.ultimate.smtinterpol.proof.UnsatCoreCollector;
import de.uni_freiburg.informatik.ultimate.util.ScopedArrayList;

/**
 * Implementation of the 
 * {@link de.uni_freiburg.informatik.ultimate.logic.Script} interface to
 * interact with SMTInterpol.
 * 
 * Users should however stick to the
 * {@link de.uni_freiburg.informatik.ultimate.logic.Script} interface which
 * provides most of the methods provided in this class.
 * @author Juergen Christ
 */
public class SMTInterpol extends NoopScript {
	
	private static class TimeoutHandler implements TerminationRequest {
		TerminationRequest mStackedCancellation;
		long mTimeout;
		
		public TimeoutHandler(TerminationRequest stacked) {
			mStackedCancellation = stacked;
			clearTimeout();
		}
		
		public void clearTimeout() {
			mTimeout = Long.MAX_VALUE;
		}
		
		public void setTimeout(long millis) {
			mTimeout = System.currentTimeMillis() + millis;
		}
		
		public boolean isTerminationRequested() {
			if (mStackedCancellation != null
				&& mStackedCancellation.isTerminationRequested())
				return true;
			return System.currentTimeMillis() >= mTimeout;
		}
	}
	
	public static enum CheckType {
		FULL {
			boolean check(DPLLEngine engine) {
				engine.provideCompleteness(DPLLEngine.COMPLETE);
				return engine.solve();
			}
		},
		PROPAGATION {
			boolean check(DPLLEngine engine) {
				engine.provideCompleteness(DPLLEngine.INCOMPLETE_CHECK);
				return engine.propagate();
			}
		},
		QUICK {
			boolean check(DPLLEngine engine) {
				engine.provideCompleteness(DPLLEngine.INCOMPLETE_CHECK);
				return engine.quickCheck();
			}
		};
		abstract boolean check(DPLLEngine engine);
	}
	
	private static class SMTInterpolSetup extends Theory.SolverSetup {
		
		private static class RewriteProofFactory extends FunctionSymbolFactory {
			Sort mProofSort;
			public RewriteProofFactory(String name, Sort proofSort) {
				super(name);
				mProofSort = proofSort;
			}

			@Override
			public int getFlags(
					BigInteger[] indices, Sort[] paramSorts, Sort resultSort) {
				return paramSorts.length == 1 ?  FunctionSymbol.INTERNAL
						: FunctionSymbol.LEFTASSOC | FunctionSymbol.INTERNAL;
			}

			@Override
			public Sort getResultSort(BigInteger[] indices, Sort[] paramSorts,
					Sort resultSort) {
				if (indices != null
					|| paramSorts.length == 0 || paramSorts.length > 2	
					|| resultSort != null
					|| paramSorts[0] != mProofSort)
					return null;

				if (paramSorts.length == 2 && paramSorts[0] != paramSorts[1])
					return null;
				
				return paramSorts[0];
			}
		}
		
		private final int mProofMode;
		
		public SMTInterpolSetup(int proofMode) {
			mProofMode = proofMode;
		}

		@Override
		public void setLogic(Theory theory, Logics logic) {
			int leftassoc = FunctionSymbol.LEFTASSOC;
			// Damn Java compiler...
			Sort proof = null;
			Sort[] proof2 = null;
			Sort bool = theory.getSort("Bool");
			Sort[] bool1 = {bool};
			if (mProofMode > 0) {
				// Partial proofs.
				// Declare all symbols needed for proof production
				declareInternalSort(theory, "@Proof", 0, 0);
				proof = theory.getSort("@Proof");
				proof2 = new Sort[] { proof, proof };
				declareInternalFunction(
						theory, "@res", proof2, proof, leftassoc);
				declareInternalFunction(theory, "@tautology", bool1, proof, 0);
				declareInternalFunction(theory, "@lemma", bool1, proof, 0);
				declareInternalFunction(theory, "@asserted", bool1, proof, 0);
			}
			if (mProofMode > 1) {
				// Full proofs.
				declareInternalFunction(theory, "@intern", bool1, proof, 0);
				declareInternalFunction(
						theory, "@split", new Sort[] {proof, bool}, proof, 0);
				defineFunction(theory, new RewriteProofFactory("@eq", proof));
				declareInternalFunction(theory, "@rewrite", bool1, proof, 0);
				declareInternalFunction(
						theory, "@clause", new Sort[] {proof, bool}, proof, 0);
			}
			defineFunction(theory, new FunctionSymbolFactory("@undefined") {
				
				@Override
				public int getFlags(
						BigInteger[] indices, Sort[] paramSorts, Sort resultSort) {
					return FunctionSymbol.INTERNAL | FunctionSymbol.RETURNOVERLOAD;
				}
				@Override
				public Sort getResultSort(BigInteger[] indices, Sort[] paramSorts,
						Sort resultSort) {
					if (indices != null || paramSorts.length != 0)
						return null;
					return resultSort;
				}
			});
			if (logic.isArray())
				declareArraySymbols(theory);
			if (logic.hasIntegers())
				declareIntSymbols(theory);
			if (logic.hasReals())
				declareRealSymbols(theory);
		}
		
		private final void declareIntSymbols(Theory theory) {
			Sort intSort = theory.getSort("Int");
			Sort[] sort1 = {intSort};
			declareInternalFunction(theory, "@mod0", sort1, intSort, 0);
			declareInternalFunction(theory, "@div0", sort1, intSort, 0);
		}
		
		private final void declareRealSymbols(Theory theory) {
			Sort realSort = theory.getSort("Real");
			Sort[] sort1 = {realSort};
			declareInternalFunction(theory, "@/0", sort1, realSort, 0);
		}
		
		private final void declareArraySymbols(Theory theory) {
			// Currently only diff
			Sort[] vars = theory.createSortVariables("Index", "Elem");
			Sort array = theory.getSort("Array", vars);
			declareInternalPolymorphicFunction(
					theory, "@diff", vars, new Sort[]{array, array}, vars[0], 0);
		}
	}
	
	private final OptionMap mOptions;
	private final SolverOptions mSolverOptions;
	
<<<<<<< HEAD
	private static class TimeoutTask extends TimerTask {
		private final DPLLEngine mEngine;
		public TimeoutTask(DPLLEngine engine) {
			mEngine = engine;
		}
		@Override
		public void run() {
			synchronized (mEngine) {
				mEngine.setCompleteness(DPLLEngine.INCOMPLETE_TIMEOUT);
				mEngine.stop();
			}
		}
	}
	
=======
	private CheckType mCheckType = CheckType.FULL;
>>>>>>> eb3b2f8c
	private DPLLEngine mEngine;
	private Clausifier mClausifier;
	private ScopedArrayList<Term> mAssertions;
	private final TimeoutHandler mCancel;
	
	private LogProxy mLogger;
	
	de.uni_freiburg.informatik.ultimate.smtinterpol.model.Model mModel = null;
	
	private final static Object NAME = new QuotedObject("SMTInterpol");
	private final static Object AUTHORS = new QuotedObject(
					"Juergen Christ, Jochen Hoenicke, Alexander Nutz, and Tanja Schindler");
	private final static Object INTERPOLATION_METHOD = new QuotedObject("tree");
	// I assume an initial check s.t. first (get-info :status) returns sat
	private LBool mStatus = LBool.SAT;
	
	// The status set in the benchmark
	private String mStatusSet = null;
	private ReasonUnknown mReasonUnknown = null;
	
	// The assertion stack was modified after the last check-sat, i.e., the
	// m_status field is not valid and we have to deactivate
	// get-{value,model,interpolants,proof}.
	private boolean mAssertionStackModified = true;
	// The assertion stack level at which the first division-by-0 was
	// encountered.  If it is -1, it means "never"
	private int mBy0Seen = -1;
	
<<<<<<< HEAD
	// Timeout handling
	private Timer mTimer;
		
=======
	private long mNextQuickCheck = 1;
	private long mNumAsserts = 0;
	
	// The proof transformation currently used.
	private AvailableTransformations mProofTransformation =
		AvailableTransformations.NONE;
	
	private boolean mSimplifyInterpolants = false;
	private CheckType mSimplifyCheckType = CheckType.QUICK;
	private boolean mSimplifyRepeatedly = true;
	
	// The option numbers
	private final static int OPT_PRINT_SUCCESS = 0;
	private final static int OPT_VERBOSITY = 1;
	private final static int OPT_TIMEOUT = 2;
	private final static int OPT_REGULAR_OUTPUT_CHANNEL = 3;
	private final static int OPT_DIAGNOSTIC_OUTPUT_CHANNEL = 4;
	private final static int OPT_PRODUCE_PROOFS = 5;
	private final static int OPT_PRODUCE_MODELS = 6;
	private final static int OPT_PRODUCE_ASSIGNMENTS = 7;
	private final static int OPT_RANDOM_SEED = 8;
	private final static int OPT_INTERACTIVE_MODE = 9;
	private final static int OPT_INTERPOLANT_CHECK_MODE = 10;
	private final static int OPT_PRODUCE_INTERPOLANTS = 11;
	private final static int OPT_PRODUCE_UNSAT_CORES = 12;
	private final static int OPT_UNSAT_CORE_CHECK_MODE = 13;
	private final static int OPT_PRINT_TERMS_CSE = 14;
	private final static int OPT_MODEL_CHECK_MODE = 15;
	private final static int OPT_PROOF_TRANSFORMATION = 16;
	private final static int OPT_MODELS_PARTIAL = 17;
	private final static int OPT_CHECK_TYPE = 18;
	private final static int OPT_SIMPLIFY_INTERPOLANTS = 19;
	private final static int OPT_SIMPLIFY_CHECK_TYPE = 20;
	private final static int OPT_SIMPLIFY_REPEATEDLY = 21;
	private final static int OPT_PROOF_CHECK_MODE = 22;
	//// Add a new option number for every new option
	
	// The Options Map
	private final static OptionMap OPTIONS = new OptionMap();
	
	static {
		new BoolOption(":print-success",
				"Print \"success\" after successfully executing a command",
				true, OPT_PRINT_SUCCESS);
		new IntOption(":verbosity", "Set the verbosity level",
				true, OPT_VERBOSITY);
		new IntOption(":timeout", "Set the timeout", true, OPT_TIMEOUT);
		new StringOption(":regular-output-channel",
				"Configure the standard output channel",
				true, OPT_REGULAR_OUTPUT_CHANNEL);
		new StringOption(":diagnostic-output-channel",
				"Configure the debug output channel",
				true, OPT_DIAGNOSTIC_OUTPUT_CHANNEL);
		new BoolOption(":produce-proofs",
				"Generate proofs (needed for interpolants)",
				false, OPT_PRODUCE_PROOFS);
		new BoolOption(":produce-models", "Produce models",
				true, OPT_PRODUCE_MODELS);
		new BoolOption(":produce-assignments",
				"Produce assignments for named Boolean terms",
				false, OPT_PRODUCE_ASSIGNMENTS);
		new IntOption(":random-seed", "Set the random seed",
				true, OPT_RANDOM_SEED);
		new BoolOption(":interactive-mode", "Cache all asserted terms",
				false, OPT_INTERACTIVE_MODE);
		new BoolOption(":interpolant-check-mode",
				"Check generated interpolants",
				false, OPT_INTERPOLANT_CHECK_MODE);
		new BoolOption(":produce-unsat-cores", "Enable unsat core generation",
				false, OPT_PRODUCE_UNSAT_CORES);
		new BoolOption(":unsat-core-check-mode", "Check generated unsat cores",
				false, OPT_UNSAT_CORE_CHECK_MODE);
		new BoolOption(":print-terms-cse",
				"Eliminate common subexpressions in output",
				true, OPT_PRINT_TERMS_CSE);
		new BoolOption(":model-check-mode",
				"Check satisfiable formulas against the produced model",
				false, OPT_MODEL_CHECK_MODE);
		new StringOption(":proof-transformation",
				"Algorithm used to transform the resolution proof tree", true,
				OPT_PROOF_TRANSFORMATION);
		new BoolOption(":produce-interpolants", "Enable interpolant production",
				false, OPT_PRODUCE_INTERPOLANTS);
		new BoolOption(":partial-models", "Don't totalize models", true,
				OPT_MODELS_PARTIAL);
		new StringOption(":check-type",
				"Strength of check used in check-sat command", true,
				OPT_CHECK_TYPE);
		new BoolOption(":simplify-interpolants",
				"Apply strong context simplification to computed interpolants",
				true, OPT_SIMPLIFY_INTERPOLANTS);
		new StringOption(":simplify-check-type",
				"Strength of check used in simplify command", true,
				OPT_SIMPLIFY_CHECK_TYPE);
		new BoolOption(":simplify-repeatedly",
				"Simplify until the fixpoint is reached", true,
				OPT_SIMPLIFY_REPEATEDLY);
		new BoolOption(":proof-check-mode",
				"Check the produced proof for unsatisfiable formulas", false,
				OPT_PROOF_CHECK_MODE);
		//// Create new option object for every new option
	}
	
>>>>>>> eb3b2f8c
	/**
	 * Delta debugger friendly version.  Exits with following codes:
	 * model-check-mode fails: 1
	 * interpolant-check-mode fails: 2
	 * exception during check-sat: 3
	 * command that needed sat after last check got unsat: 4
	 * command that needed unsat after last check got sat: 5
	 */
	private final boolean mDDFriendly =
	        !Config.COMPETITION 
			    && System.getProperty("smtinterpol.ddfriendly") != null;
	
	/**
	 * Default constructor using a default logger and no user termination
	 * request.  If this constructor is used, SMTInterpol assumes ownership of
	 * the logger.
	 */
	public SMTInterpol() {
<<<<<<< HEAD
		this(new DefaultLogger(), new NoUserCancellation());
=======
		this(Logger.getRootLogger(), true, null);
>>>>>>> eb3b2f8c
	}
	
	/**
	 * Construct SMTInterpol with a user-owned logger but without user
	 * termination request.
	 * @param logger The logger owned by the caller.
	 */
<<<<<<< HEAD
	public SMTInterpol(LogProxy logger) {
		this(logger, new NoUserCancellation());
=======
	public SMTInterpol(Logger logger) {
		this(logger, false, null);
>>>>>>> eb3b2f8c
	}
	
	/**
	 * Construct SMTInterpol with a logger but without user termination request.
	 * The logger is assumed to be configured by the user.
	 * @param logger    The logger owned by the caller.
	 * @param ignored   This parameter is ignored!
	 * @deprecated Use a constructor version without the boolean parameter!
	 */
<<<<<<< HEAD
	public SMTInterpol(LogProxy logger, boolean ignored) {
		this(logger, new NoUserCancellation());
=======
	public SMTInterpol(Logger logger, boolean ownLogger) {
		this(logger, ownLogger, null);
>>>>>>> eb3b2f8c
	}
	
	/**
	 * Default constructor using a default logger and a given user termination
	 * request.
	 * @param cancel User termination request to poll during checks.
	 */
	public SMTInterpol(TerminationRequest cancel) {
		this(new DefaultLogger(), cancel);
	}
	
	/**
	 * Construct SMTInterpol with a logger and a user termination
	 * request.  This is the main constructor of SMTInterpol.
	 * @param logger The logger owned by the caller.
	 * @param cancel User termination request to poll during checks.
	 */
	public SMTInterpol(LogProxy logger, TerminationRequest cancel) {
		this(cancel, new OptionMap(logger));
	}
	
	/**
	 * Construct SMTInterpol with an option map.  SMTInterpol will use the
	 * logger used to initialize the option map.
	 * @param options The option map used to handle all options.
	 */
	public SMTInterpol(OptionMap options) {
		this(new NoUserCancellation(), options);
	}
	
	/**
	 * Construct SMTInterpol with a user termination request and a user created
	 * option map.  This constructor is mainly used by the front
	 * ends to set an option map including front end options.
	 * @param cancel  User termination request to poll during checks.
	 * @param options Option map to handle options.
	 */
	public SMTInterpol(TerminationRequest cancel,
			OptionMap options) {
		if (cancel == null)
			cancel = new NoUserCancellation();
		mLogger = options.getLogProxy();
		mOptions = options;
		mSolverOptions = options.getSolverOptions();
		mCancel = cancel;
		reset();
	}
	
	/**
	 * Construct SMTInterpol with a user-owned logger but without user
	 * termination request.  Note that the logger is assumed to be correctly set
	 * up.
	 * @param logger    The logger owned by the caller.
	 * @param ignored   This option is ignored!
	 * @param cancel    User termination request to poll during checks.
	 * @deprecated Use a constructor version without the boolean parameter.
	 */
	public SMTInterpol(
<<<<<<< HEAD
			LogProxy logger, boolean ownLogger, TerminationRequest cancel) {
		this(logger, cancel);
=======
			Logger logger, boolean ownLogger, TerminationRequest cancel) {
		mLogger = logger;
		if (ownLogger) {
			mLayout = new SimpleLayout();
			mAppender = new WriterAppender(mLayout, mErr);
			mLogger.addAppender(mAppender);
			mLogger.setLevel(Config.DEFAULT_LOG_LEVEL);
		}
		mTimeout = 0;
		mCancel = new TimeoutHandler(cancel);
		reset();
>>>>>>> eb3b2f8c
	}
	/**
	 * Copy the current context and modify some pre-theory options.  The copy
	 * shares the push/pop stack on the symbols but not on the assertions.
	 * Users should be careful not to mess up the push/pop stack, i.e., not to
	 * push on one context and pop on another one.
	 * 
	 * Note that this cloning does not clone the assertion stack and should not
	 * be used in multi-threaded contexts since users cannot guarantee correct
	 * push/pop-stack treatment.
	 * @param other   The context to clone.
	 * @param options The options to set before setting the logic.
	 * @param mode    What to do when copying existing options.
	 */
	public SMTInterpol(SMTInterpol other, Map<String, Object> options,
			OptionMap.CopyMode mode) {
		super(other.getTheory());
		mLogger = other.mLogger;
		mOptions = other.mOptions.copy(mode);
		mSolverOptions = mOptions.getSolverOptions();
		if (options != null)
			for (Map.Entry<String, Object> me : options.entrySet())
				setOption(me.getKey(), me.getValue());
		mCancel = other.mCancel;
		setupClausifier(getTheory().getLogic());
	}
	
	// Called in ctor => make it final
	/**
	 * Unset the logic and clear the assertion stack.  This does not reset
	 * online modifyable options.
	 */
	public final void reset() {
		super.reset();
		mEngine = null;
		mModel = null;
		mAssertionStackModified = true;
        if (mAssertions != null)
        	mAssertions.clear();
        mOptions.reset();
	}
	
	@Override
	public void push(int n) throws SMTLIBException {
		super.push(n);
		modifyAssertionStack();
		while (n-- > 0) {
			if (mAssertions != null)
				mAssertions.beginScope();
			mClausifier.push();
		}
	}
	
	@Override
	public void pop(int n) throws SMTLIBException {
		try {
			super.pop(n);
		} catch (SMTLIBException eBug) {
			if (mDDFriendly)
				System.exit(123);
			throw eBug;
		}
		modifyAssertionStack();
		int i = n;
		while (i-- > 0) {
			if (mAssertions != null)
				mAssertions.endScope();
		}
		mClausifier.pop(n);
		if (mStackLevel < mBy0Seen)
			// We've popped all division-by-0s.
			mBy0Seen = -1;
	}
	
	@Override
	public LBool checkSat() throws SMTLIBException {
		if (mEngine == null)
			throw new SMTLIBException("No logic set!");
		mModel = null;
		mAssertionStackModified = false;
<<<<<<< HEAD
		long timeout = mSolverOptions.getTimeout();
		TimeoutTask timer = null;
		if (timeout > 0) {
			timer = new TimeoutTask(mEngine);
			getTimer().schedule(timer, timeout);
=======
		if (mTimeout > 0) {
			mCancel.setTimeout(mTimeout);
>>>>>>> eb3b2f8c
		}
		
		LBool result = LBool.UNKNOWN;
		mReasonUnknown = ReasonUnknown.INCOMPLETE;
		mEngine.setRandomSeed(mSolverOptions.getRandomSeed());
		try {
			if (mSolverOptions.getCheckType().check(mEngine)) {
				if (mEngine.hasModel()) {
					result = LBool.SAT;
					if (mSolverOptions.isModelCheckModeActive()) {
						mModel = new de.uni_freiburg.informatik.ultimate.
								smtinterpol.model.Model(
<<<<<<< HEAD
								mClausifier, getTheory(),
								mSolverOptions.isModelsPartial());
=======
								mClausifier, getTheory(), mPartialModels);
						if (!mModel.checkTypeValues(mLogger) && mDDFriendly)
							System.exit(1);
>>>>>>> eb3b2f8c
						for (Term asserted : mAssertions) {
							Term checkedResult = mModel.evaluate(asserted);
							if (checkedResult != getTheory().mTrue) {
								if (mDDFriendly)
									System.exit(1);
								mLogger.fatal("Model does not satisfy " 
										+ asserted.toStringDirect());
//								for (Term t : getSatisfiedLiterals())
//									if (m_Model.evaluate(t) != getTheory().TRUE)
//										m_Logger.fatal("Unsat lit: " + t.toStringDirect());
							}
						}
					}
				} else {
					result = LBool.UNKNOWN;
					switch(mEngine.getCompleteness()) {
					case DPLLEngine.COMPLETE:
						if (mSolverOptions.getCheckType() == CheckType.FULL)
							throw new InternalError("Complete but no model?");
						mReasonUnknown = ReasonUnknown.INCOMPLETE;
						break;
					case DPLLEngine.INCOMPLETE_MEMOUT:
						mReasonUnknown = ReasonUnknown.MEMOUT;
						break;
					case DPLLEngine.INCOMPLETE_TIMEOUT:
						mReasonUnknown = ReasonUnknown.TIMEOUT;
						break;
					case DPLLEngine.INCOMPLETE_QUANTIFIER:
					case DPLLEngine.INCOMPLETE_THEORY:
						mReasonUnknown = ReasonUnknown.INCOMPLETE;
						break;
					case DPLLEngine.INCOMPLETE_UNKNOWN:
						mReasonUnknown = ReasonUnknown.CRASHED;
						break;
					case DPLLEngine.INCOMPLETE_CHECK:
						mReasonUnknown = ReasonUnknown.INCOMPLETE;
						break;
					case DPLLEngine.INCOMPLETE_CANCELLED:
						mReasonUnknown = ReasonUnknown.CANCELLED;
						break;
					default:
						throw new InternalError("Unknown incompleteness reason");
					}
					mLogger.info("Got %s as reason to return unknown",
									mEngine.getCompletenessReason());
				}
			} else {
				result = LBool.UNSAT;
				if (mSolverOptions.isProofCheckModeActive()) {
					ProofChecker proofchecker = 
							new ProofChecker(this, getLogger());
					if (!proofchecker.check(getProof())) { 
						if (mDDFriendly)
							System.exit(2);
						mLogger.fatal("Proof-checker did not verify");
					}
				}
			}
		} catch (OutOfMemoryError eoom) {
			// BUGFIX: Don't do this since log4j will produce another OOM.
//			m_Logger.fatal("OOM during check ",oom);
			mLogger.outOfMemory("Out of memory during checkSat");
			mReasonUnknown = ReasonUnknown.MEMOUT;
		} catch (Throwable ex) {
			if (mDDFriendly)
				System.exit(3);// NOCHECKSTYLE
			mLogger.fatal("Error during check ",ex);
			mReasonUnknown = ReasonUnknown.CRASHED;
		}
		mStatus = result;
		if (Config.CHECK_STATUS_SET && isStatusSet() 
				&& mReasonUnknown != ReasonUnknown.MEMOUT
					&& !mStatus.toString().equals(mStatusSet)) {
			mLogger.warn("Status differs: User said %s but we got %s",
					mStatusSet, mStatus);
			if (mDDFriendly)
				System.exit(13);
		}
		mStatusSet = null;
		mCancel.clearTimeout();
		return result;
	}
	
	private final boolean isStatusSet() {
		return mStatusSet != null && !mStatusSet.equals("unknown");
	}

	@Override
	public void setLogic(String logic)
	    throws UnsupportedOperationException, SMTLIBException {
		try {
			setLogic(Logics.valueOf(logic));
		} catch (IllegalArgumentException ex) {
			/* Logic is not in enumeration */
			throw new 
			UnsupportedOperationException("Logic " + logic + " not supported");
		}
	}
	
	@Override
	public void setLogic(Logics logic)
		throws UnsupportedOperationException, SMTLIBException {
		mSolverSetup = new SMTInterpolSetup(getProofMode());
		super.setLogic(logic);
		setupClausifier(logic);
	}

	/**
	 * Setup the clausifier and the engine according to the logic,
	 * the current proof production mode, and some other options.
	 * @param logic the SMT-LIB logic to use.
	 * @throws UnsupportedOperationException if the logic is not supported
	 * by SMTInterpol.
	 */
	private void setupClausifier(Logics logic) {
		try {
			int proofMode = getProofMode();
			mEngine = new DPLLEngine(getTheory(), mLogger, mCancel);
			mClausifier = new Clausifier(mEngine, proofMode);
			// This has to be before set-logic since we need to capture
			// initialization of CClosure.
			mEngine.setProofGeneration(proofMode > 0);
			mClausifier.setLogic(logic);
			boolean produceAssignment = getBooleanOption(":produce-assignments");
			mClausifier.setAssignmentProduction(produceAssignment);
			mEngine.setProduceAssignments(produceAssignment);
			mEngine.setRandomSeed(mSolverOptions.getRandomSeed());
			if (getBooleanOption(":interactive-mode"))
				mAssertions = new ScopedArrayList<Term>();
			mOptions.setOnline();
		} catch (UnsupportedOperationException eLogicUnsupported) {
			super.reset();
			mEngine = null;
			mClausifier = null;
			throw eLogicUnsupported;
		}
	}

	@Override
	public LBool assertTerm(Term term) throws SMTLIBException {
		if (mEngine == null)
			throw new SMTLIBException("No logic set!");
		super.assertTerm(term);
		if (!term.getSort().equals(getTheory().getBooleanSort())) {
			if (term.getSort().getTheory() == getTheory())
				throw new SMTLIBException("Asserted terms must have sort Bool");
			else
				throw new SMTLIBException("Asserted terms created with incompatible theory");
		}
		if (Config.STRONG_USAGE_CHECKS && !new CheckClosedTerm().isClosed(term))
			throw new SMTLIBException("Asserted terms must be closed");
		if (mAssertions != null)
			mAssertions.add(term);
		if (mEngine.inconsistent()) {
			mLogger.info("Asserting into inconsistent context");
			return LBool.UNSAT;
		}
		try {
			modifyAssertionStack();
			mClausifier.addFormula(term);
			/* We always have to reset the flag, but only need to set the stack
			 * level if it is not already set. 
			 */
			if (mClausifier.resetBy0Seen() && mBy0Seen == -1)
				mBy0Seen = mStackLevel;
			if (mNumAsserts++ >= mNextQuickCheck) {
				mNextQuickCheck *= 2;
				if (!mEngine.quickCheck()) {
					mLogger.info("Assertion made context inconsistent");
					return LBool.UNSAT;
				}
			}
		} catch (UnsupportedOperationException ex) {
			throw new SMTLIBException(ex.getMessage());
		} catch (RuntimeException exc) {
			if (mDDFriendly)
				System.exit(7);// NOCHECKSTYLE
			throw exc;
		} catch (AssertionError exc) {
			if (mDDFriendly)
				System.exit(7);// NOCHECKSTYLE
			throw exc;
		}
		return LBool.UNKNOWN;
	}

	@Override
	public Term[] getAssertions() throws SMTLIBException {
		if (mEngine == null)
			throw new SMTLIBException("No logic set!");
		if (mAssertions != null)
			return mAssertions.toArray(new Term[mAssertions.size()]);
		throw new SMTLIBException(
				"Set option :interactive-mode to true to get assertions!");
	}

	@Override
	public Assignments getAssignment() throws SMTLIBException {
		if (mEngine == null)
			throw new SMTLIBException("No logic set!");
		if (!mEngine.isProduceAssignments())
			throw new SMTLIBException(
				"Set option :produce-assignments to true to generate assignments!");
		checkAssertionStackModified();
		return mEngine.getAssignments();
	}

	@Override
	public Object getInfo(String info) throws UnsupportedOperationException {
		if (":status".equals(info))
			return mStatus;
		if (":name".equals(info))
			return NAME;
		if (":version".equals(info))
			return new QuotedObject(Main.getVersion());
		if (":authors".equals(info))
			return AUTHORS;
		if (":all-statistics".equals(info)) {
			return mEngine == null ? new Object[0] : mEngine.getStatistics();
		}
		if (":status-set".equals(info))
			return mStatusSet;
		if (":options".equals(info)) {
			return mOptions.getInfo();
		}
		if (":reason-unknown".equals(info)) {
			if (mStatus != LBool.UNKNOWN)
				throw new SMTLIBException("Status not unknown");
			return mReasonUnknown;
		}
		if (":assertion-stack-levels".equals(info))
			return mStackLevel;
		// Info from our SMTLIB interpolation proposal
		if (":interpolation-method".equals(info))
			return INTERPOLATION_METHOD;
		return mOptions.getInfo(info);
	}

	@Override
	public Object getOption(String opt) throws UnsupportedOperationException {
		return mOptions.get(opt);
	}

	/**
	 * Get the proofMode according to the options that are set.
	 * @returns 2 for full proofs, 1 for propositional only proofs, 0
	 * for no proofs.
	 */
	private int getProofMode() {
		if (mSolverOptions.isProofCheckModeActive()
				|| mSolverOptions.isProduceProofs()) {
			return 2;
		} else if (mSolverOptions.isProduceInterpolants()
				|| getBooleanOption(":produce-unsat-cores")) { 
			return 1;
		} else {
			return 0;
		}
	}
	
	@Override
	public Term getProof()
	    throws SMTLIBException, UnsupportedOperationException {
		if (mEngine == null)
			throw new SMTLIBException("No logic set!");
		int proofMode = getProofMode();
		if (proofMode == 0)
			throw new SMTLIBException("Option :produce-proofs not set to true");
		if (proofMode == 1)
			mLogger.warn("Using partial proofs (cut at CNF-level).  "
				+ "Set option :produce-proofs to true to get complete proofs."
			);
		checkAssertionStackModified();
		Clause unsat = retrieveProof();
		if (Config.CHECK_PROP_PROOF) {
			PropProofChecker ppc = new PropProofChecker();
			boolean correct = ppc.check(unsat);
			assert correct;
		}
		try {
			ProofTermGenerator generator = new ProofTermGenerator(getTheory());
			Term res = generator.convert(retrieveProof());
			if (mBy0Seen != -1)
				res = new Div0Remover().transform(res);
			return res;
		} catch (Exception exc) {	
			throw new SMTLIBException(exc.getMessage() == null 
					? exc.toString() : exc.getMessage());
		}
	}
	
	@SuppressWarnings("unchecked")
	@Override
	public Term[] getInterpolants(Term[] partition, int[] startOfSubtree) {
		if (mEngine == null)
			throw new SMTLIBException("No logic set!");
		if (getTheory().getLogic().isArray())
			throw new UnsupportedOperationException(
					"Array interpolation not implemented yet");
		if (!mSolverOptions.isProduceProofs()
				&& !mSolverOptions.isProduceInterpolants())
			throw new SMTLIBException(
					"Interpolant production not enabled.  Set either :produce-interpolants or :produce-proofs to true");
		if (mTimeout > 0) {
			mCancel.setTimeout(mTimeout);
		}
		try {
		checkAssertionStackModified();
		if (partition.length != startOfSubtree.length)
			throw new SMTLIBException(
			    "Partition table and subtree array need to have equal length");
		if (Config.STRONG_USAGE_CHECKS) {
			for (int i = 0; i < partition.length; i++) {
				if (startOfSubtree[i] < 0)
					throw new SMTLIBException(
					    "subtree array must not contain negative element");
				int j = i;
				while (startOfSubtree[i] < j)
					j = startOfSubtree[j - 1];
				if (startOfSubtree[i] != j)
					throw new SMTLIBException("malformed subtree array.");
			}
			if (startOfSubtree[partition.length - 1] != 0)
				throw new SMTLIBException("malformed subtree array.");
		}
		Set<String>[] parts = new Set[partition.length];
		String errormsg = 
			"arguments must be named terms or conjunctions of named terms";
		for (int i = 0; i < partition.length; i++) {
			if (!(partition[i] instanceof ApplicationTerm)) {
				throw new SMTLIBException(errormsg);
			}
			FunctionSymbol fsym = ((ApplicationTerm) partition[i]).getFunction();
			Term[] terms;
			if (fsym.isIntern()) {
				if (!fsym.getName().equals("and"))
					throw new SMTLIBException(errormsg);
				terms = ((ApplicationTerm) partition[i]).getParameters();
			} else
				terms = new Term[] { partition[i] };
			parts[i] = new HashSet<String>();
			for (int j = 0; j < terms.length; j++) {
				if (!(terms[j] instanceof ApplicationTerm)) {
					throw new SMTLIBException(errormsg);
				}
				ApplicationTerm appTerm = (ApplicationTerm) terms[j];
				if (appTerm.getParameters().length != 0)
					throw new SMTLIBException(errormsg);
				if (appTerm.getFunction().isIntern())
					throw new SMTLIBException(errormsg);
				parts[i].add(appTerm.getFunction().getName().intern());
			}
		}
		SMTInterpol tmpBench = null;
		SymbolCollector collector = null;
		Set<FunctionSymbol> globals = null;
		if (mSolverOptions.isInterpolantCheckModeActive()) {
			HashSet<String> usedParts = new HashSet<String>();
			for (Set<String> part : parts)
				usedParts.addAll(part);
			tmpBench = new SMTInterpol(this,
					Collections.singletonMap(":interactive-mode",
							(Object)Boolean.TRUE), CopyMode.CURRENT_VALUE);
			int old = tmpBench.mLogger.getLoglevel();
			try {
				tmpBench.mLogger.setLoglevel(LogProxy.LOGLEVEL_ERROR);
				// Clone the current context except for the parts used in the
				// interpolation problem
				collector = new SymbolCollector();
				collector.startCollectTheory();
			termloop: 
			    for (Term asserted : mAssertions) {
					if (asserted instanceof AnnotatedTerm) {
						AnnotatedTerm annot = (AnnotatedTerm) asserted;
						for (Annotation an : annot.getAnnotations()) {
							if (":named".equals(an.getKey()) 
									&& usedParts.contains(an.getValue()))
								continue termloop;
						}
					}
					tmpBench.assertTerm(asserted);
					collector.addGlobalSymbols(asserted);
				}
				globals = collector.getTheorySymbols();
			} finally {
				tmpBench.mLogger.setLoglevel(old);
			}
			// free space
			usedParts = null;
		}
		Interpolator interpolator =
			new Interpolator(mLogger, this, tmpBench, getTheory(), parts, startOfSubtree);
		Clause refutation = retrieveProof();
		Term[] ipls = interpolator.getInterpolants(refutation);
		
		if (mBy0Seen != -1) {
			Div0Remover rem = new Div0Remover();
			for (int i = 0; i < ipls.length; ++i)
				ipls[i] = rem.transform(ipls[i]);
		}
		
		if (mSolverOptions.isInterpolantCheckModeActive()) {
			boolean error = false;
			int old = tmpBench.mLogger.getLoglevel();
			try {
				tmpBench.mLogger.setLoglevel(LogProxy.LOGLEVEL_ERROR);
				// Compute Symbol occurrence
				Map<FunctionSymbol, Integer>[] occs =
					new Map[partition.length];
				for (int i = 0; i < partition.length; ++i)
					occs[i] = collector.collect(partition[i]);
				// Recompute the symbol occurrence:
				// occs[i] should be the symbols occurring in the subtree of
				// partition[i]
				for (int i = 0; i < startOfSubtree.length; ++i) {
					// Find children
					int child = i - 1;
					while (child >= startOfSubtree[i]) {
						// join occurrence maps
						for (Map.Entry<FunctionSymbol, Integer> me
						        : occs[child].entrySet()) {
							Integer ival = occs[i].get(me.getKey());
							ival = ival == null ? me.getValue()
								: ival + me.getValue();
							occs[i].put(me.getKey(), ival);
						}
						child = startOfSubtree[child] - 1;
					}
				}
				SymbolChecker checker = new SymbolChecker(globals);
				for (int i = 0; i < startOfSubtree.length; ++i) {
					tmpBench.push(1);
					// Find and assert children
					int child = i - 1;
					while (child >= startOfSubtree[i]) {
						tmpBench.assertTerm(ipls[child]);
						child = startOfSubtree[child] - 1;
					}
					// Assert node
					tmpBench.assertTerm(partition[i]);
					// Assert negated interpolant
					try {
						if (i != ipls.length)
							tmpBench.assertTerm(tmpBench.term("not", ipls[i]));
					} catch (SMTLIBException exc) {
						mLogger.error("Could not assert interpolant", exc);
						error = true;
					}
					LBool res = tmpBench.checkSat();
					if (res == LBool.SAT) {
						if (mDDFriendly)
							System.exit(2);
						mLogger.error("Interpolant %d not inductive: "
								+ " (Check returned %s)", i, res);
						error = true;
					} else if (res == LBool.UNKNOWN) {
						ReasonUnknown ru = tmpBench.mReasonUnknown;
						mLogger.warn("Unable to check validity of interpolant: "
								+ ru);
						// I don't set the error flag here since I am not sure
						// whether this is a real error or not.  Maybe we should
						// base this on ru?
					}
					tmpBench.pop(1);
					// Check symbol condition
					if (i != ipls.length 
						&& checker.check(ipls[i], occs[i], occs[ipls.length])) {
						mLogger.error("Symbol error in Interpolant %d.  "
								+ "Subtree only symbols: %s.  "
								+ "Non-subtree only symbols: %s.", i,
								checker.getLeftErrors(),
								checker.getRightErrors());
						error = true;
					}
				}
			} finally {
				tmpBench.mLogger.setLoglevel(old);
				// Not needed for now, but maybe later...
				tmpBench.exit();
			}
			if (error)
				throw new SMTLIBException(
				        "generated interpolants did not pass sanity check");
		}
		if (mSolverOptions.isSimplifyInterpolants()) {
			SimplifyDDA simplifier = new SimplifyDDA(new SMTInterpol(this, 
					Collections.singletonMap(
							":check-type",
							(Object) mSolverOptions.getSimplifierCheckType()),
							CopyMode.CURRENT_VALUE),
							getBooleanOption(":simplify-repeatedly"));
			for (int i = 0; i < ipls.length; ++i)
				ipls[i] = simplifier.getSimplifiedTerm(ipls[i]);
		}
		return ipls;
		} finally {
			mCancel.clearTimeout();
		}
	}
	
	@Override
	public Term[] getUnsatCore()
	    throws SMTLIBException, UnsupportedOperationException {
		if (mEngine == null)
			throw new SMTLIBException("No logic set!");
		if (!getBooleanOption(":produce-unsat-cores"))
			throw new SMTLIBException(
					"Set option :produce-unsat-cores to true before using get-unsat-cores");
		checkAssertionStackModified();
		Clause unsat = mEngine.getProof();
		if (unsat == null)
			throw new SMTLIBException("Logical context not inconsistent!");
		Term[] core = new UnsatCoreCollector(this).getUnsatCore(unsat);
		if (getBooleanOption(":unsat-core-check-mode")) {
			HashSet<String> usedParts = new HashSet<String>();
			for (Term t : core)
				usedParts.add(((ApplicationTerm)t).getFunction().getName());
			SMTInterpol tmpBench = new SMTInterpol(this, null, CopyMode.CURRENT_VALUE);
			int old = tmpBench.mLogger.getLoglevel();
			try {
				tmpBench.mLogger.setLoglevel(LogProxy.LOGLEVEL_ERROR);
				// Clone the current context except for the parts used in
				// the unsat core
			termloop:
			    for (Term asserted : mAssertions) {
					if (asserted instanceof AnnotatedTerm) {
						AnnotatedTerm annot = (AnnotatedTerm) asserted;
						for (Annotation an : annot.getAnnotations()) {
							if (":named".equals(an.getKey()) 
									&& usedParts.contains(an.getValue()))
								continue termloop;
						}
					}
					tmpBench.assertTerm(asserted);
				}
				for (Term t : core)
					tmpBench.assertTerm(t);
				LBool isUnsat = tmpBench.checkSat();
				if (isUnsat != LBool.UNSAT) {
					mLogger.error(
							"Unsat core could not be proven unsat (Result is %s)",
							isUnsat);
				}
			} finally {
				tmpBench.mLogger.setLoglevel(old);
				// Not needed for now, but maybe later...
				tmpBench.exit();
			}
		}
		return core;
	}

	@Override
	public Map<Term, Term> getValue(Term[] terms)
	    throws SMTLIBException, UnsupportedOperationException {
		if (mEngine == null)
			throw new SMTLIBException("No logic set!");
		buildModel();
		return mModel.evaluate(terms);
	}
	
	@Override
	public Model getModel() throws SMTLIBException,
			UnsupportedOperationException {
		if (mEngine == null)
			throw new SMTLIBException("No logic set!");
		buildModel();
		return mModel;
	}

	@Override
	public void setInfo(String info, Object value) {
		if (info.equals(":status")
			&& value instanceof String) {
			if (value.equals("sat")) {
				mStatus = LBool.SAT;
				mStatusSet = "sat";
			} else if (value.equals("unsat")) {
				mStatus = LBool.UNSAT;
				mStatusSet = "unsat";
			} else if (value.equals("unknown")) {
				mStatus = LBool.UNKNOWN;
				mStatusSet = "unknown";
			}
		}
	}
	
	@Override
	public void setOption(String opt, Object value)
	    throws UnsupportedOperationException, SMTLIBException {
		mOptions.set(opt, value);
	}
	
	public Term simplify(Term term) throws SMTLIBException {
		CheckType old = mSolverOptions.getCheckType();
		int oldNumScopes = mStackLevel;
		try {
			mSolverOptions.setCheckType(mSolverOptions.getSimplifierCheckType());
			return new SimplifyDDA(this, getBooleanOption(":simplify-repeatedly")).
					getSimplifiedTerm(term);
		} finally {
			mSolverOptions.setCheckType(old);
			assert (mStackLevel == oldNumScopes);
		}
	}

	/**
	 * Perform a restart and switch the decisions of all undecided literals.
	 * This method should efficiently lead the solver to explore another path
	 * in the search tree. 
	 */
	public void flipDecisions() {
		mEngine.flipDecisions();
	}
	
	/**
	 * Flip the truth value decision for a name literal.
	 * @param name The name used in the annotation for this literal.
	 * @throws SMTLIBException If name not known.
	 */
	public void flipNamedLiteral(String name) throws SMTLIBException {
		mEngine.flipNamedLiteral(name);
	}

	/**
	 * Access to the internal CNF transformer.  Should not be used by users.
	 * @return Internal CNF transformer.
	 */
	public Clausifier getClausifier() {
		return mClausifier;
	}

	/**
	 * Access to the internal DPLL engine.  Should not be used by users.
	 * @return Internal DPLL engine.
	 */
	public DPLLEngine getEngine() {
		return mEngine;
	}	

	/**
	 * Access to the logger used by SMTInterpol.
	 * @return The logger used by SMTInterpol.
	 */
	public LogProxy getLogger() {
		return mLogger;
	}

	protected void setEngine(DPLLEngine engine) {
		mEngine = engine;
	}

	protected void setClausifier(Clausifier clausifier) {
		mClausifier = clausifier;
	}
	
	private void checkAssertionStackModified() throws SMTLIBException {
		if (mAssertionStackModified)
			throw new SMTLIBException(
					"Assertion stack has been modified since last check-sat!");
	}
	
	private void modifyAssertionStack() {
		mAssertionStackModified = true;
		mModel = null;
	}
	
	private void buildModel() throws SMTLIBException {
		checkAssertionStackModified();
		if (mEngine.inconsistent()) {
			if (mDDFriendly)
				System.exit(4); // NOCHECKSTYLE
			throw new SMTLIBException("Context is inconsistent");
		}
		if (mStatus != LBool.SAT) {
			// Once we have incomplete solvers we might check mReasonUnknown...
			if (mDDFriendly)
				System.exit(9);
			throw new SMTLIBException(
					"Cannot construct model since solving did not complete");
		}
		if (mModel == null) {
			mModel = new
				de.uni_freiburg.informatik.ultimate.smtinterpol.model.Model(
					mClausifier, getTheory(), mSolverOptions.isModelsPartial());
		}
	}
	
	/**
	 * Retrieve the proof in its internal format.  Users should use
	 * {@link #getProof()} to retrieve the proof as a proof term.
	 * @return Internal proof.
	 * @throws SMTLIBException If no proof is present or the proof is found to
	 *                         to be incorrect.
	 */
	@SuppressWarnings("unused")
	public Clause retrieveProof() throws SMTLIBException {
		Clause unsat = mEngine.getProof();
		if (unsat == null) {
			if (mDDFriendly)
				System.exit(5); // NOCHECKSTYLE
			throw new SMTLIBException("Logical context not inconsistent!");
		}
		Clause proof = mSolverOptions.getProofTransformation().transform(unsat);
		if (Config.CHECK_PROP_PROOF
			&& (proof.getSize() != 0 || !new PropProofChecker().check(proof)))
				throw new SMTLIBException("Proof incorrect");
		return proof;
	}
	
	/**
	 * Get all literals currently set to true.  Note that this function might
	 * also be called if SMTInterpol is currently in an unsat state.  Then, it
	 * will simply return an empty array.
	 * @return All literals currently set to true.
	 * @throws SMTLIBException If the assertion stack is modified since the last
	 *                         clean state.
	 */
	public Term[] getSatisfiedLiterals() throws SMTLIBException {
		checkAssertionStackModified();
		return mEngine.getSatisfiedLiterals();
	}
	
	/**
	 * A helper function to be called from the debugger...
	 */
	@SuppressWarnings("unused")
	private boolean dumpInterpolationBug(
			int[] startOfSubtree, Term[] partition, Term[] ipls, int num) {
		try {
			FileWriter fw = new FileWriter("iplBug.txt");
			FormulaUnLet unlet = new FormulaUnLet();
			PrintTerm outputter = new PrintTerm();
			// Find and assert children
			int child = num - 1;
			while (child >= startOfSubtree[num]) {
				outputter.append(fw, unlet.unlet(ipls[child]));
				child = startOfSubtree[child] - 1;
				fw.append("\nand\n");
			}
			// Assert node
			outputter.append(fw, ((ApplicationTerm) partition[num]).
					getFunction().getDefinition());
			fw.append('\n');
			// Assert negated interpolant
			if (num != ipls.length) {
				fw.append("==>\n");
				outputter.append(fw, unlet.unlet(ipls[num]));
				fw.append('\n');
			}
			fw.flush();
			fw.close();
			return true;
		} catch (IOException eioe) {
			eioe.printStackTrace();
			return false;
		}
	}
	
	@Override
	public Iterable<Term[]> checkAllsat(final Term[] input) {
		final Literal[] lits = new Literal[input.length];
		for (int i = 0; i < input.length; ++i) {
			if (input[i].getSort() != getTheory().getBooleanSort())
				throw new SMTLIBException("AllSAT over non-Boolean");
			lits[i] = mClausifier.getCreateLiteral(input[i]);
		}
		return new Iterable<Term[]>() {
			
			@Override
			public Iterator<Term[]> iterator() {
				return mEngine.new AllSatIterator(lits, input);
			}
		};
	}
	
	@Override
	public Term[] findImpliedEquality(Term[] x, Term[] y)
		throws SMTLIBException, UnsupportedOperationException {
		if (x.length != y.length)
			throw new SMTLIBException("Different number of x's and y's");
		if (x.length < 2)
			throw new SMTLIBException("Need at least two elements to find equality");
		for (int i = 0; i < x.length; ++i)
			if (!x[i].getSort().isNumericSort() 
					|| !y[i].getSort().isNumericSort())
				throw new SMTLIBException("Only numeric types supported");
		LBool isSat = checkSat();
		if (isSat == LBool.UNSAT)
			throw new SMTLIBException("Context is inconsistent!");
		// TODO: If we get unknown, we can nevertheless try.  But quick-check
		//       on numerals won't work since it produces a really dull model
		//       since it does not allow pivoting
//		if (isSat == LBool.UNKNOWN)
//			// We cannot even prove satisfiability of the context.  No chance to
//			// prove inductivity of an equality!
//			return new Term[0];
		Term[] terms = new Term[x.length + y.length];
		System.arraycopy(x, 0, terms, 0, x.length);
		System.arraycopy(y, 0, terms, x.length, y.length);
		Map<Term, Term> vals = getValue(terms);
		Rational x0 = (Rational) ((ConstantTerm) vals.get(x[0])).getValue();
		Rational y0 = (Rational) ((ConstantTerm) vals.get(y[0])).getValue();
		Rational x1 = null, y1 = null;
		for (int i = 1; i < x.length; ++i) {
			x1 = (Rational) ((ConstantTerm) vals.get(x[i])).getValue();
			y1 = (Rational) ((ConstantTerm) vals.get(y[i])).getValue();
			if (x1.equals(x0)) {
				if (!y1.equals(y0))
					// There is no implied equality!
					return new Term[0];
			} else
				break;
		}
		Rational xdiff = x0.sub(x1);
		if (xdiff.equals(Rational.ZERO))
			// There is no implied equality
			return new Term[0];
		Rational a = y0.subdiv(y1, xdiff);
		Rational b = Rational.ONE;
		Rational c = y0.mul(x1).subdiv(x0.mul(y1), xdiff);
		Sort s = x[0].getSort();
		// Check for integers
		if (x[0].getSort().getName().equals("Int")
				&& y[0].getSort().getName().equals("Int")) {
			if (!a.isIntegral()) {
				BigInteger denom = a.denominator();
				a = a.mul(denom);
				b = b.mul(denom);
				c = c.mul(denom);
			}
			if (!c.isIntegral()) {
				BigInteger denom = c.denominator();
				a = a.mul(denom);
				b = b.mul(denom);
				c = c.mul(denom);
			}
		} else if (s.getName().equals("Int"))
			s = sort("Real");
		Term at = a.toTerm(s), bt = b.toTerm(s), ct = c.toTerm(s);
		// Check implication
		if (mSolverOptions.getCheckType() == CheckType.FULL) {
		    // This version only works with full checks.  If we forbid case
		    // splits, we cannot refute the disjunction created by this method.
    		Term[] disj = new Term[x.length];
    		for (int i = 0; i < x.length; ++i)
    			disj[i] = term("not", term("=", term("*", at, x[i]),
    						term("+", term("*", bt, y[i]), ct)));
    		try {
    			push(1);
    			assertTerm(term("or", disj));
    			LBool isImplied = checkSat();
    			if (isImplied != LBool.UNSAT)
    				return new Term[] {};
    		} finally {
    			pop(1);
    		}
		} else { 
        	// This method works for all modes
        	for (int i = 0; i < x.length; ++i) {
        		Term neq = term("not", term("=", term("*", at, x[i]),
        				term("+", term("*", bt, y[i]), ct)));
        		try {
        			push(1);
        			assertTerm(neq);
        			LBool isImplied = checkSat();
        			if (isImplied != LBool.UNSAT)
        				return new Term[] {};
        		} finally {
        			pop(1);
        		}
        	}
		}
		return new Term[] {at, bt, ct};
	}

	@Override
	public void declareFun(String fun, Sort[] paramSorts, Sort resultSort)
		throws SMTLIBException {
		Sort realSort = resultSort.getRealSort();
		if (realSort.isArraySort()
				&& realSort.getArguments()[0] == getTheory().getBooleanSort())
			throw new UnsupportedOperationException(
					"SMTInterpol does not support Arrays with Boolean indices");
		super.declareFun(fun, paramSorts, resultSort);
	}
<<<<<<< HEAD
	
	private final boolean getBooleanOption(String option) {
		return ((Boolean) mOptions.get(option)).booleanValue();
	}

	private Timer getTimer() {
		if (mTimer == null) {
			mTimer = new Timer("SMTInterpol Timeout Handler", true);
		}
		return mTimer;
	}
=======
>>>>>>> eb3b2f8c

	public boolean isTerminationRequested() {
		return mCancel.isTerminationRequested();
	}
}<|MERGE_RESOLUTION|>--- conflicted
+++ resolved
@@ -243,24 +243,7 @@
 	private final OptionMap mOptions;
 	private final SolverOptions mSolverOptions;
 	
-<<<<<<< HEAD
-	private static class TimeoutTask extends TimerTask {
-		private final DPLLEngine mEngine;
-		public TimeoutTask(DPLLEngine engine) {
-			mEngine = engine;
-		}
-		@Override
-		public void run() {
-			synchronized (mEngine) {
-				mEngine.setCompleteness(DPLLEngine.INCOMPLETE_TIMEOUT);
-				mEngine.stop();
-			}
-		}
-	}
-	
-=======
 	private CheckType mCheckType = CheckType.FULL;
->>>>>>> eb3b2f8c
 	private DPLLEngine mEngine;
 	private Clausifier mClausifier;
 	private ScopedArrayList<Term> mAssertions;
@@ -289,115 +272,9 @@
 	// encountered.  If it is -1, it means "never"
 	private int mBy0Seen = -1;
 	
-<<<<<<< HEAD
-	// Timeout handling
-	private Timer mTimer;
-		
-=======
 	private long mNextQuickCheck = 1;
 	private long mNumAsserts = 0;
 	
-	// The proof transformation currently used.
-	private AvailableTransformations mProofTransformation =
-		AvailableTransformations.NONE;
-	
-	private boolean mSimplifyInterpolants = false;
-	private CheckType mSimplifyCheckType = CheckType.QUICK;
-	private boolean mSimplifyRepeatedly = true;
-	
-	// The option numbers
-	private final static int OPT_PRINT_SUCCESS = 0;
-	private final static int OPT_VERBOSITY = 1;
-	private final static int OPT_TIMEOUT = 2;
-	private final static int OPT_REGULAR_OUTPUT_CHANNEL = 3;
-	private final static int OPT_DIAGNOSTIC_OUTPUT_CHANNEL = 4;
-	private final static int OPT_PRODUCE_PROOFS = 5;
-	private final static int OPT_PRODUCE_MODELS = 6;
-	private final static int OPT_PRODUCE_ASSIGNMENTS = 7;
-	private final static int OPT_RANDOM_SEED = 8;
-	private final static int OPT_INTERACTIVE_MODE = 9;
-	private final static int OPT_INTERPOLANT_CHECK_MODE = 10;
-	private final static int OPT_PRODUCE_INTERPOLANTS = 11;
-	private final static int OPT_PRODUCE_UNSAT_CORES = 12;
-	private final static int OPT_UNSAT_CORE_CHECK_MODE = 13;
-	private final static int OPT_PRINT_TERMS_CSE = 14;
-	private final static int OPT_MODEL_CHECK_MODE = 15;
-	private final static int OPT_PROOF_TRANSFORMATION = 16;
-	private final static int OPT_MODELS_PARTIAL = 17;
-	private final static int OPT_CHECK_TYPE = 18;
-	private final static int OPT_SIMPLIFY_INTERPOLANTS = 19;
-	private final static int OPT_SIMPLIFY_CHECK_TYPE = 20;
-	private final static int OPT_SIMPLIFY_REPEATEDLY = 21;
-	private final static int OPT_PROOF_CHECK_MODE = 22;
-	//// Add a new option number for every new option
-	
-	// The Options Map
-	private final static OptionMap OPTIONS = new OptionMap();
-	
-	static {
-		new BoolOption(":print-success",
-				"Print \"success\" after successfully executing a command",
-				true, OPT_PRINT_SUCCESS);
-		new IntOption(":verbosity", "Set the verbosity level",
-				true, OPT_VERBOSITY);
-		new IntOption(":timeout", "Set the timeout", true, OPT_TIMEOUT);
-		new StringOption(":regular-output-channel",
-				"Configure the standard output channel",
-				true, OPT_REGULAR_OUTPUT_CHANNEL);
-		new StringOption(":diagnostic-output-channel",
-				"Configure the debug output channel",
-				true, OPT_DIAGNOSTIC_OUTPUT_CHANNEL);
-		new BoolOption(":produce-proofs",
-				"Generate proofs (needed for interpolants)",
-				false, OPT_PRODUCE_PROOFS);
-		new BoolOption(":produce-models", "Produce models",
-				true, OPT_PRODUCE_MODELS);
-		new BoolOption(":produce-assignments",
-				"Produce assignments for named Boolean terms",
-				false, OPT_PRODUCE_ASSIGNMENTS);
-		new IntOption(":random-seed", "Set the random seed",
-				true, OPT_RANDOM_SEED);
-		new BoolOption(":interactive-mode", "Cache all asserted terms",
-				false, OPT_INTERACTIVE_MODE);
-		new BoolOption(":interpolant-check-mode",
-				"Check generated interpolants",
-				false, OPT_INTERPOLANT_CHECK_MODE);
-		new BoolOption(":produce-unsat-cores", "Enable unsat core generation",
-				false, OPT_PRODUCE_UNSAT_CORES);
-		new BoolOption(":unsat-core-check-mode", "Check generated unsat cores",
-				false, OPT_UNSAT_CORE_CHECK_MODE);
-		new BoolOption(":print-terms-cse",
-				"Eliminate common subexpressions in output",
-				true, OPT_PRINT_TERMS_CSE);
-		new BoolOption(":model-check-mode",
-				"Check satisfiable formulas against the produced model",
-				false, OPT_MODEL_CHECK_MODE);
-		new StringOption(":proof-transformation",
-				"Algorithm used to transform the resolution proof tree", true,
-				OPT_PROOF_TRANSFORMATION);
-		new BoolOption(":produce-interpolants", "Enable interpolant production",
-				false, OPT_PRODUCE_INTERPOLANTS);
-		new BoolOption(":partial-models", "Don't totalize models", true,
-				OPT_MODELS_PARTIAL);
-		new StringOption(":check-type",
-				"Strength of check used in check-sat command", true,
-				OPT_CHECK_TYPE);
-		new BoolOption(":simplify-interpolants",
-				"Apply strong context simplification to computed interpolants",
-				true, OPT_SIMPLIFY_INTERPOLANTS);
-		new StringOption(":simplify-check-type",
-				"Strength of check used in simplify command", true,
-				OPT_SIMPLIFY_CHECK_TYPE);
-		new BoolOption(":simplify-repeatedly",
-				"Simplify until the fixpoint is reached", true,
-				OPT_SIMPLIFY_REPEATEDLY);
-		new BoolOption(":proof-check-mode",
-				"Check the produced proof for unsatisfiable formulas", false,
-				OPT_PROOF_CHECK_MODE);
-		//// Create new option object for every new option
-	}
-	
->>>>>>> eb3b2f8c
 	/**
 	 * Delta debugger friendly version.  Exits with following codes:
 	 * model-check-mode fails: 1
@@ -416,11 +293,7 @@
 	 * the logger.
 	 */
 	public SMTInterpol() {
-<<<<<<< HEAD
-		this(new DefaultLogger(), new NoUserCancellation());
-=======
-		this(Logger.getRootLogger(), true, null);
->>>>>>> eb3b2f8c
+		this(new DefaultLogger(), null);
 	}
 	
 	/**
@@ -428,13 +301,8 @@
 	 * termination request.
 	 * @param logger The logger owned by the caller.
 	 */
-<<<<<<< HEAD
 	public SMTInterpol(LogProxy logger) {
-		this(logger, new NoUserCancellation());
-=======
-	public SMTInterpol(Logger logger) {
-		this(logger, false, null);
->>>>>>> eb3b2f8c
+		this(logger, null);
 	}
 	
 	/**
@@ -444,13 +312,8 @@
 	 * @param ignored   This parameter is ignored!
 	 * @deprecated Use a constructor version without the boolean parameter!
 	 */
-<<<<<<< HEAD
 	public SMTInterpol(LogProxy logger, boolean ignored) {
-		this(logger, new NoUserCancellation());
-=======
-	public SMTInterpol(Logger logger, boolean ownLogger) {
-		this(logger, ownLogger, null);
->>>>>>> eb3b2f8c
+		this(logger, null);
 	}
 	
 	/**
@@ -478,7 +341,7 @@
 	 * @param options The option map used to handle all options.
 	 */
 	public SMTInterpol(OptionMap options) {
-		this(new NoUserCancellation(), options);
+		this(null, options);
 	}
 	
 	/**
@@ -490,12 +353,10 @@
 	 */
 	public SMTInterpol(TerminationRequest cancel,
 			OptionMap options) {
-		if (cancel == null)
-			cancel = new NoUserCancellation();
 		mLogger = options.getLogProxy();
 		mOptions = options;
 		mSolverOptions = options.getSolverOptions();
-		mCancel = cancel;
+		mCancel = new TimeoutHandler(cancel);
 		reset();
 	}
 	
@@ -509,22 +370,8 @@
 	 * @deprecated Use a constructor version without the boolean parameter.
 	 */
 	public SMTInterpol(
-<<<<<<< HEAD
 			LogProxy logger, boolean ownLogger, TerminationRequest cancel) {
 		this(logger, cancel);
-=======
-			Logger logger, boolean ownLogger, TerminationRequest cancel) {
-		mLogger = logger;
-		if (ownLogger) {
-			mLayout = new SimpleLayout();
-			mAppender = new WriterAppender(mLayout, mErr);
-			mLogger.addAppender(mAppender);
-			mLogger.setLevel(Config.DEFAULT_LOG_LEVEL);
-		}
-		mTimeout = 0;
-		mCancel = new TimeoutHandler(cancel);
-		reset();
->>>>>>> eb3b2f8c
 	}
 	/**
 	 * Copy the current context and modify some pre-theory options.  The copy
@@ -605,16 +452,9 @@
 			throw new SMTLIBException("No logic set!");
 		mModel = null;
 		mAssertionStackModified = false;
-<<<<<<< HEAD
 		long timeout = mSolverOptions.getTimeout();
-		TimeoutTask timer = null;
 		if (timeout > 0) {
-			timer = new TimeoutTask(mEngine);
-			getTimer().schedule(timer, timeout);
-=======
-		if (mTimeout > 0) {
-			mCancel.setTimeout(mTimeout);
->>>>>>> eb3b2f8c
+			mCancel.setTimeout(timeout);
 		}
 		
 		LBool result = LBool.UNKNOWN;
@@ -627,14 +467,10 @@
 					if (mSolverOptions.isModelCheckModeActive()) {
 						mModel = new de.uni_freiburg.informatik.ultimate.
 								smtinterpol.model.Model(
-<<<<<<< HEAD
 								mClausifier, getTheory(),
 								mSolverOptions.isModelsPartial());
-=======
-								mClausifier, getTheory(), mPartialModels);
-						if (!mModel.checkTypeValues(mLogger) && mDDFriendly)
+						if (mDDFriendly && !mModel.checkTypeValues(mLogger))
 							System.exit(1);
->>>>>>> eb3b2f8c
 						for (Term asserted : mAssertions) {
 							Term checkedResult = mModel.evaluate(asserted);
 							if (checkedResult != getTheory().mTrue) {
@@ -938,8 +774,9 @@
 				&& !mSolverOptions.isProduceInterpolants())
 			throw new SMTLIBException(
 					"Interpolant production not enabled.  Set either :produce-interpolants or :produce-proofs to true");
-		if (mTimeout > 0) {
-			mCancel.setTimeout(mTimeout);
+		long timeout = mSolverOptions.getTimeout();
+		if (timeout > 0) {
+			mCancel.setTimeout(timeout);
 		}
 		try {
 		checkAssertionStackModified();
@@ -1521,21 +1358,11 @@
 					"SMTInterpol does not support Arrays with Boolean indices");
 		super.declareFun(fun, paramSorts, resultSort);
 	}
-<<<<<<< HEAD
 	
 	private final boolean getBooleanOption(String option) {
 		return ((Boolean) mOptions.get(option)).booleanValue();
 	}
 
-	private Timer getTimer() {
-		if (mTimer == null) {
-			mTimer = new Timer("SMTInterpol Timeout Handler", true);
-		}
-		return mTimer;
-	}
-=======
->>>>>>> eb3b2f8c
-
 	public boolean isTerminationRequested() {
 		return mCancel.isTerminationRequested();
 	}
