/*
 * Copyright (C) 2009-2012 University of Freiburg
 *
 * This file is part of SMTInterpol.
 *
 * SMTInterpol is free software: you can redistribute it and/or modify
 * it under the terms of the GNU Lesser General Public License as published
 * by the Free Software Foundation, either version 3 of the License, or
 * (at your option) any later version.
 *
 * SMTInterpol is distributed in the hope that it will be useful,
 * but WITHOUT ANY WARRANTY; without even the implied warranty of
 * MERCHANTABILITY or FITNESS FOR A PARTICULAR PURPOSE.  See the
 * GNU Lesser General Public License for more details.
 *
 * You should have received a copy of the GNU Lesser General Public License
 * along with SMTInterpol.  If not, see <http://www.gnu.org/licenses/>.
 */
package de.uni_freiburg.informatik.ultimate.smtinterpol.smtlib2;

import java.io.FileWriter;
import java.io.IOException;
import java.math.BigInteger;
import java.util.Collections;
import java.util.HashSet;
import java.util.Iterator;
import java.util.Map;
import java.util.Set;

import de.uni_freiburg.informatik.ultimate.logic.AnnotatedTerm;
import de.uni_freiburg.informatik.ultimate.logic.Annotation;
import de.uni_freiburg.informatik.ultimate.logic.ApplicationTerm;
import de.uni_freiburg.informatik.ultimate.logic.Assignments;
import de.uni_freiburg.informatik.ultimate.logic.CheckClosedTerm;
import de.uni_freiburg.informatik.ultimate.logic.ConstantTerm;
import de.uni_freiburg.informatik.ultimate.logic.FormulaUnLet;
import de.uni_freiburg.informatik.ultimate.logic.FunctionSymbol;
import de.uni_freiburg.informatik.ultimate.logic.FunctionSymbolFactory;
import de.uni_freiburg.informatik.ultimate.logic.Logics;
import de.uni_freiburg.informatik.ultimate.logic.Model;
import de.uni_freiburg.informatik.ultimate.logic.NoopScript;
import de.uni_freiburg.informatik.ultimate.logic.PrintTerm;
import de.uni_freiburg.informatik.ultimate.logic.QuotedObject;
import de.uni_freiburg.informatik.ultimate.logic.Rational;
import de.uni_freiburg.informatik.ultimate.logic.ReasonUnknown;
import de.uni_freiburg.informatik.ultimate.logic.SMTLIBException;
import de.uni_freiburg.informatik.ultimate.logic.Sort;
import de.uni_freiburg.informatik.ultimate.logic.Term;
import de.uni_freiburg.informatik.ultimate.logic.Theory;
import de.uni_freiburg.informatik.ultimate.logic.simplification.SimplifyDDA;
import de.uni_freiburg.informatik.ultimate.smtinterpol.Config;
import de.uni_freiburg.informatik.ultimate.smtinterpol.DefaultLogger;
import de.uni_freiburg.informatik.ultimate.smtinterpol.LogProxy;
import de.uni_freiburg.informatik.ultimate.smtinterpol.Main;
import de.uni_freiburg.informatik.ultimate.smtinterpol.convert.Clausifier;
import de.uni_freiburg.informatik.ultimate.smtinterpol.dpll.Clause;
import de.uni_freiburg.informatik.ultimate.smtinterpol.dpll.DPLLEngine;
import de.uni_freiburg.informatik.ultimate.smtinterpol.dpll.Literal;
import de.uni_freiburg.informatik.ultimate.smtinterpol.interpolate.Interpolator;
import de.uni_freiburg.informatik.ultimate.smtinterpol.interpolate.SymbolChecker;
import de.uni_freiburg.informatik.ultimate.smtinterpol.interpolate.SymbolCollector;
import de.uni_freiburg.informatik.ultimate.smtinterpol.option.OptionMap;
import de.uni_freiburg.informatik.ultimate.smtinterpol.option.OptionMap.CopyMode;
import de.uni_freiburg.informatik.ultimate.smtinterpol.option.SolverOptions;
import de.uni_freiburg.informatik.ultimate.smtinterpol.proof.ProofChecker;
import de.uni_freiburg.informatik.ultimate.smtinterpol.proof.ProofConstants;
import de.uni_freiburg.informatik.ultimate.smtinterpol.proof.ProofTermGenerator;
import de.uni_freiburg.informatik.ultimate.smtinterpol.proof.PropProofChecker;
import de.uni_freiburg.informatik.ultimate.smtinterpol.proof.SourceAnnotation;
import de.uni_freiburg.informatik.ultimate.smtinterpol.proof.UnsatCoreCollector;
import de.uni_freiburg.informatik.ultimate.util.datastructures.ScopedArrayList;

/**
 * Implementation of the {@link de.uni_freiburg.informatik.ultimate.logic.Script} interface to interact with
 * SMTInterpol.
 *
 * Users should however stick to the {@link de.uni_freiburg.informatik.ultimate.logic.Script} interface which provides
 * most of the methods provided in this class.
 *
 * @author Juergen Christ
 */
public class SMTInterpol extends NoopScript {

	private static class TimeoutHandler implements TerminationRequest {
		TerminationRequest mStackedCancellation;
		long mTimeout;

		public TimeoutHandler(final TerminationRequest stacked) {
			mStackedCancellation = stacked;
			clearTimeout();
		}

		public void clearTimeout() {
			mTimeout = Long.MAX_VALUE;
		}

		public void setTimeout(final long millis) {
			mTimeout = System.currentTimeMillis() + millis;
		}

		@Override
		public boolean isTerminationRequested() {
			if (mStackedCancellation != null && mStackedCancellation.isTerminationRequested()) {
				return true;
			}
			return System.currentTimeMillis() >= mTimeout;
		}
	}

	public static enum CheckType {
		FULL {
			@Override
			boolean check(final DPLLEngine engine) {
				engine.provideCompleteness(DPLLEngine.COMPLETE);
				return engine.solve();
			}
		},
		PROPAGATION {
			@Override
			boolean check(final DPLLEngine engine) {
				engine.provideCompleteness(DPLLEngine.INCOMPLETE_CHECK);
				return engine.propagate();
			}
		},
		QUICK {
			@Override
			boolean check(final DPLLEngine engine) {
				engine.provideCompleteness(DPLLEngine.INCOMPLETE_CHECK);
				return engine.quickCheck();
			}
		};
		abstract boolean check(DPLLEngine engine);
	}

	private static class SMTInterpolSetup extends Theory.SolverSetup {
		private final int mProofMode;

		public SMTInterpolSetup(final int proofMode) {
			mProofMode = proofMode;
		}

		@Override
		public void setLogic(final Theory theory, final Logics logic) {
			final Sort[] polySort = theory.createSortVariables("A");
			final int leftassoc = FunctionSymbol.LEFTASSOC;
			// Damn Java compiler...
			Sort proof = null;
			Sort[] proof2 = null;
			final Sort bool = theory.getSort("Bool");
			final Sort[] bool1 = { bool };
			if (mProofMode > 0) {
				// Partial proofs.
				// Declare all symbols needed for proof production
				declareInternalSort(theory, ProofConstants.SORT_PROOF, 0, 0);
				proof = theory.getSort(ProofConstants.SORT_PROOF);
				proof2 = new Sort[] { proof, proof };
				declareInternalFunction(theory, ProofConstants.FN_RES, proof2, proof, leftassoc);
				declareInternalFunction(theory, ProofConstants.FN_LEMMA, bool1, proof, 0);
				declareInternalFunction(theory, ProofConstants.FN_CLAUSE, new Sort[] { proof, bool }, proof, 0);
				declareInternalFunction(theory, ProofConstants.FN_ASSUMPTION, bool1, proof, 0);
				declareInternalFunction(theory, ProofConstants.FN_ASSERTED, bool1, proof, 0);
			}
			if (mProofMode > 1) {
				// Full proofs.
				declareInternalPolymorphicFunction(theory, ProofConstants.FN_REFL, polySort, polySort, proof, 0);
				declareInternalFunction(theory, ProofConstants.FN_TRANS, proof2, proof, leftassoc);
				declareInternalFunction(theory, ProofConstants.FN_CONG, proof2, proof, leftassoc);
				declareInternalFunction(theory, ProofConstants.FN_EXISTS, new Sort[] { proof }, proof, 0);
				declareInternalFunction(theory, ProofConstants.FN_SPLIT, new Sort[] { proof, bool }, proof, 0);
				declareInternalFunction(theory, ProofConstants.FN_EQ, proof2, proof, 0);
				declareInternalFunction(theory, ProofConstants.FN_REWRITE, bool1, proof, 0);
				declareInternalFunction(theory, ProofConstants.FN_TAUTOLOGY, bool1, proof, 0);
			}
			// the EQ function for CC interpolation
			proof2 = new Sort[] { proof, proof };
			declareInternalPolymorphicFunction(theory, Interpolator.EQ, polySort,
					new Sort[] { polySort[0], polySort[0] }, bool, FunctionSymbol.UNINTERPRETEDINTERNAL);
			defineFunction(theory, new FunctionSymbolFactory("@undefined") {

				@Override
				public int getFlags(final BigInteger[] indices, final Sort[] paramSorts, final Sort resultSort) {
					return FunctionSymbol.INTERNAL | FunctionSymbol.RETURNOVERLOAD;
				}

				@Override
				public Sort getResultSort(final BigInteger[] indices, final Sort[] paramSorts, final Sort resultSort) {
					if (indices != null || paramSorts.length != 0) {
						return null;
					}
					return resultSort;
				}
			});
			if (logic.isArray()) {
				declareArraySymbols(theory);
			}
		}

		private static final void declareArraySymbols(final Theory theory) {
			// Currently only diff
			final Sort[] vars = theory.createSortVariables("Index", "Elem");
			final Sort array = theory.getSort("Array", vars);
			declareInternalPolymorphicFunction(theory, "@diff", vars, new Sort[] { array, array }, vars[0],
					FunctionSymbol.UNINTERPRETEDINTERNAL);
		}
	}

	private final OptionMap mOptions;
	private final SolverOptions mSolverOptions;

	private DPLLEngine mEngine;
	private Clausifier mClausifier;
	private ScopedArrayList<Term> mAssertions;
	private final TimeoutHandler mCancel;

	private final LogProxy mLogger;

	de.uni_freiburg.informatik.ultimate.smtinterpol.model.Model mModel = null;

	private final static Object NAME = new QuotedObject("SMTInterpol");
	private final static Object AUTHORS =
			new QuotedObject("Juergen Christ, Jochen Hoenicke, Alexander Nutz, and Tanja Schindler");
	private final static Object INTERPOLATION_METHOD = new QuotedObject("tree");
	// I assume an initial check s.t. first (get-info :status) returns sat
	private LBool mStatus = LBool.SAT;

	// The status set in the benchmark
	private String mStatusSet = null;
	private ReasonUnknown mReasonUnknown = null;

	// The assertion stack was modified after the last check-sat, i.e., the
	// m_status field is not valid and we have to deactivate
	// get-{value,model,interpolants,proof}.
	private boolean mAssertionStackModified = true;

	private long mNextQuickCheck = 1;
	private long mNumAsserts = 0;

	/**
	 * Delta debugger friendly version. Exits with following codes: model-check-mode fails: 1 interpolant-check-mode
	 * fails: 2 exception during check-sat: 3 command that needed sat after last check got unsat: 4 command that needed
	 * unsat after last check got sat: 5
	 */
	private final boolean mDDFriendly = !Config.COMPETITION && System.getProperty("smtinterpol.ddfriendly") != null;

	/**
	 * Default constructor using a default logger and no user termination request. If this constructor is used,
	 * SMTInterpol assumes ownership of the logger.
	 */
	public SMTInterpol() {
		this(new DefaultLogger(), null);
	}

	/**
	 * Construct SMTInterpol with a user-owned logger but without user termination request.
	 *
	 * @param logger
	 *            The logger owned by the caller.
	 */
	public SMTInterpol(final LogProxy logger) {
		this(logger, null);
	}

	/**
	 * Construct SMTInterpol with a logger but without user termination request. The logger is assumed to be configured
	 * by the user.
	 *
	 * @param logger
	 *            The logger owned by the caller.
	 * @param ignored
	 *            This parameter is ignored!
	 * @deprecated Use a constructor version without the boolean parameter!
	 */
	@Deprecated
	public SMTInterpol(final LogProxy logger, final boolean ignored) {
		this(logger, null);
	}

	/**
	 * Default constructor using a default logger and a given user termination request.
	 *
	 * @param cancel
	 *            User termination request to poll during checks.
	 */
	public SMTInterpol(final TerminationRequest cancel) {
		this(new DefaultLogger(), cancel);
	}

	/**
	 * Construct SMTInterpol with a logger and a user termination request. This is the main constructor of SMTInterpol.
	 *
	 * @param logger
	 *            The logger owned by the caller.
	 * @param cancel
	 *            User termination request to poll during checks.
	 */
	public SMTInterpol(final LogProxy logger, final TerminationRequest cancel) {
		this(cancel, new OptionMap(logger));
	}

	/**
	 * Construct SMTInterpol with an option map. SMTInterpol will use the logger used to initialize the option map.
	 *
	 * @param options
	 *            The option map used to handle all options.
	 */
	public SMTInterpol(final OptionMap options) {
		this(null, options);
	}

	/**
	 * Construct SMTInterpol with a user termination request and a user created option map. This constructor is mainly
	 * used by the front ends to set an option map including front end options.
	 *
	 * @param cancel
	 *            User termination request to poll during checks.
	 * @param options
	 *            Option map to handle options.
	 */
	public SMTInterpol(final TerminationRequest cancel, final OptionMap options) {
		mLogger = options.getLogProxy();
		mOptions = options;
		mSolverOptions = options.getSolverOptions();
		mCancel = new TimeoutHandler(cancel);
		reset();
	}

	/**
	 * Construct SMTInterpol with a user-owned logger but without user termination request. Note that the logger is
	 * assumed to be correctly set up.
	 *
	 * @param logger
	 *            The logger owned by the caller.
	 * @param ignored
	 *            This option is ignored!
	 * @param cancel
	 *            User termination request to poll during checks.
	 * @deprecated Use a constructor version without the boolean parameter.
	 */
	@Deprecated
	public SMTInterpol(final LogProxy logger, final boolean ignored, final TerminationRequest cancel) {
		this(logger, cancel);
	}

	/**
	 * Copy the current context and modify some pre-theory options. The copy shares the push/pop stack on the symbols
	 * but not on the assertions. Users should be careful not to mess up the push/pop stack, i.e., not to push on one
	 * context and pop on another one.
	 *
	 * Note that this cloning does not clone the assertion stack and should not be used in multi-threaded contexts since
	 * users cannot guarantee correct push/pop-stack treatment.
	 *
	 * @param other
	 *            The context to clone.
	 * @param options
	 *            The options to set before setting the logic.
	 * @param mode
	 *            What to do when copying existing options.
	 */
	public SMTInterpol(final SMTInterpol other, final Map<String, Object> options, final OptionMap.CopyMode mode) {
		super(other.getTheory());
		mLogger = other.mLogger;
		mOptions = other.mOptions.copy(mode);
		mSolverOptions = mOptions.getSolverOptions();
		if (options != null) {
			for (final Map.Entry<String, Object> me : options.entrySet()) {
				setOption(me.getKey(), me.getValue());
			}
		}
		mCancel = other.mCancel;
		setupClausifier(getTheory().getLogic());
	}

	// Called in ctor => make it final
	/**
	 * Unset the logic and clear the assertion stack. This does not reset online modifiable options.
	 */
	@Override
	public final void reset() {
		super.reset();
		mEngine = null;
		mModel = null;
		mAssertionStackModified = true;
		if (mAssertions != null) {
			mAssertions.clear();
		}
		mOptions.reset();
	}

	@Override
	public final void resetAssertions() {
		super.resetAssertions();
		mAssertionStackModified = true;
		if (mAssertions != null) {
			mAssertions.clear();
		}
		setupClausifier(mEngine.getSMTTheory().getLogic());
	}

	@Override
	public void push(int n) throws SMTLIBException {
		super.push(n);
		modifyAssertionStack();
		while (n-- > 0) {
			if (mAssertions != null) {
				mAssertions.beginScope();
			}
			mClausifier.push();
		}
	}

	@Override
	public void pop(final int n) throws SMTLIBException {
		try {
			super.pop(n);
		} catch (final SMTLIBException eBug) {
			if (mDDFriendly) {
				System.exit(123);
			}
			throw eBug;
		}
		modifyAssertionStack();
		int i = n;
		while (i-- > 0) {
			if (mAssertions != null) {
				mAssertions.endScope();
			}
		}
		mClausifier.pop(n);
	}

	@Override
	public LBool checkSat() throws SMTLIBException {
		return checkSatAssuming();
	}

	@Override
	public LBool checkSatAssuming(final Term... assumptions) throws SMTLIBException {
		if (mEngine == null) {
			throw new SMTLIBException("No logic set!");
		}
		mModel = null;
		mAssertionStackModified = false;
		mEngine.clearAssumptions();
		if (assumptions != null && assumptions.length != 0) {
			if (Config.STRONG_USAGE_CHECKS) {
				// Check that every literal is a Boolean constant or its negation
				for (final Term ass : assumptions) {
					if (!(ass instanceof ApplicationTerm)) {
						throw new SMTLIBException("Assumption is not a boolean constant");
					}
					final ApplicationTerm at = (ApplicationTerm) ass;
					if (at.getSort() != getTheory().getBooleanSort()) {
						throw new SMTLIBException("Assumption is not a boolean constant");
					}
					if (at.getParameters().length > 1
							|| (at.getParameters().length == 1 && !at.getFunction().getName().equals("not"))) {
						throw new SMTLIBException("Assumption is not a boolean constant");
					}
				}
			}
			// Since checkSatAssuming does not first do bcp and we might have
			// popped, we manually trigger bcp
			if (!mEngine.quickCheck()) {
				return LBool.UNSAT;
			}
			final Literal[] assumptionlits = new Literal[assumptions.length];
			for (int i = 0; i < assumptions.length; ++i) {
				assumptionlits[i] = mClausifier.getCreateLiteral(assumptions[i], new SourceAnnotation("", null));
			}
			mEngine.assume(assumptionlits);
		}
		final long timeout = mSolverOptions.getTimeout();
		if (timeout > 0) {
			mCancel.setTimeout(timeout);
		}

		LBool result = LBool.UNKNOWN;
		mReasonUnknown = ReasonUnknown.INCOMPLETE;
		mEngine.setRandomSeed(mSolverOptions.getRandomSeed());
		if (mSolverOptions.getCheckType().check(mEngine)) {
			if (mEngine.hasModel()) {
				result = LBool.SAT;
				if (mSolverOptions.isModelCheckModeActive()) {
					mModel = new de.uni_freiburg.informatik.ultimate.smtinterpol.model.Model(mClausifier, getTheory(),
							mSolverOptions.isModelsPartial());
					if (mDDFriendly && !mModel.checkTypeValues(mLogger)) {
						System.exit(1);
					}
					for (final Term asserted : mAssertions) {
						final Term checkedResult = mModel.evaluate(asserted);
						if (checkedResult != getTheory().mTrue) {
							if (mDDFriendly) {
								System.exit(1);
							}
							mLogger.fatal("Model does not satisfy " + asserted.toStringDirect());
							// for (Term t : getSatisfiedLiterals())
							// if (m_Model.evaluate(t) != getTheory().TRUE)
							// m_Logger.fatal("Unsat lit: " + t.toStringDirect());
						}
					}
				}
			} else {
				result = LBool.UNKNOWN;
				switch (mEngine.getCompleteness()) {
				case DPLLEngine.COMPLETE:
					if (mSolverOptions.getCheckType() == CheckType.FULL) {
						throw new InternalError("Complete but no model?");
					}
					mReasonUnknown = ReasonUnknown.INCOMPLETE;
					break;
				case DPLLEngine.INCOMPLETE_MEMOUT:
					mReasonUnknown = ReasonUnknown.MEMOUT;
					break;
				case DPLLEngine.INCOMPLETE_TIMEOUT:
					mReasonUnknown = ReasonUnknown.TIMEOUT;
					break;
				case DPLLEngine.INCOMPLETE_QUANTIFIER:
				case DPLLEngine.INCOMPLETE_THEORY:
					mReasonUnknown = ReasonUnknown.INCOMPLETE;
					break;
				case DPLLEngine.INCOMPLETE_UNKNOWN:
					mReasonUnknown = ReasonUnknown.CRASHED;
					break;
				case DPLLEngine.INCOMPLETE_CHECK:
					mReasonUnknown = ReasonUnknown.INCOMPLETE;
					break;
				case DPLLEngine.INCOMPLETE_CANCELLED:
					mReasonUnknown = ReasonUnknown.CANCELLED;
					break;
				default:
					throw new InternalError("Unknown incompleteness reason");
				}
				mLogger.info("Got %s as reason to return unknown", mEngine.getCompletenessReason());
			}
		} else {
			result = LBool.UNSAT;
			if (mSolverOptions.isProofCheckModeActive()) {
				final ProofChecker proofchecker = new ProofChecker(this, getLogger());
				if (!proofchecker.check(getProof())) {
					if (mDDFriendly) {
						System.exit(2);
					}
					mLogger.fatal("Proof-checker did not verify");
					throw new SMTLIBException("Proof-check failed");
				}
			}
		}
		mStatus = result;
		if (Config.CHECK_STATUS_SET && isStatusSet() && mReasonUnknown != ReasonUnknown.MEMOUT
				&& !mStatus.toString().equals(mStatusSet)) {
			mLogger.warn("Status differs: User said %s but we got %s", mStatusSet, mStatus);
			if (mDDFriendly) {
				System.exit(13);
			}
		}
		mStatusSet = null;
		mCancel.clearTimeout();
		return result;
	}

	private final boolean isStatusSet() {
		return mStatusSet != null && !mStatusSet.equals("unknown");
	}

	@Override
	public void setLogic(final String logic) throws UnsupportedOperationException, SMTLIBException {
		try {
			setLogic(Logics.valueOf(logic));
		} catch (final IllegalArgumentException ex) {
			/* Logic is not in enumeration */
			throw new UnsupportedOperationException("Logic " + logic + " not supported");
		}
	}

	@Override
	public void setLogic(final Logics logic) throws UnsupportedOperationException, SMTLIBException {
		mSolverSetup = new SMTInterpolSetup(getProofMode());
		super.setLogic(logic);
		setupClausifier(logic);
	}

	/**
	 * Setup the clausifier and the engine according to the logic, the current proof production mode, and some other
	 * options.
	 *
	 * @param logic
	 *            the SMT-LIB logic to use.
	 * @throws UnsupportedOperationException
	 *             if the logic is not supported by SMTInterpol.
	 */
	private void setupClausifier(final Logics logic) {
		try {
			final int proofMode = getProofMode();
			mEngine = new DPLLEngine(getTheory(), mLogger, mCancel);
			mClausifier = new Clausifier(mEngine, proofMode);
			// This has to be before set-logic since we need to capture
			// initialization of CClosure.
			mEngine.setProofGeneration(proofMode > 0);
			mClausifier.setLogic(logic);
			final boolean produceAssignment = getBooleanOption(":produce-assignments");
			mClausifier.setAssignmentProduction(produceAssignment);
			mEngine.setProduceAssignments(produceAssignment);
			mEngine.setRandomSeed(mSolverOptions.getRandomSeed());
			if (getBooleanOption(":interactive-mode") || mSolverOptions.isInterpolantCheckModeActive()
					|| mSolverOptions.isProofCheckModeActive()
					|| mSolverOptions.isModelCheckModeActive() || getBooleanOption(":unsat-core-check-mode")
					|| getBooleanOption(":unsat-assumptions-check-mode")) {
				mAssertions = new ScopedArrayList<>();
			}
			mOptions.setOnline();
			mEngine.getSMTTheory().setGlobalSymbols(((Boolean) mOptions.get(":global-declarations")).booleanValue());
		} catch (final UnsupportedOperationException eLogicUnsupported) {
			super.reset();
			mEngine = null;
			mClausifier = null;
			throw eLogicUnsupported;
		}
	}

	@Override
	public LBool assertTerm(final Term term) throws SMTLIBException {
		if (mEngine == null) {
			throw new SMTLIBException("No logic set!");
		}
		final long timeout = mSolverOptions.getTimeout();
		if (timeout > 0) {
			mCancel.setTimeout(timeout);
		}
		super.assertTerm(term);
		if (!term.getSort().equals(getTheory().getBooleanSort())) {
			if (term.getSort().getTheory() == getTheory()) {
				throw new SMTLIBException("Asserted terms must have sort Bool");
			}
			throw new SMTLIBException("Asserted terms created with incompatible theory");
		}
		if (Config.STRONG_USAGE_CHECKS && !new CheckClosedTerm().isClosed(term)) {
			throw new SMTLIBException("Asserted terms must be closed");
		}
		try {
			modifyAssertionStack();
			if (mEngine.inconsistent()) {
				mLogger.info("Asserting into inconsistent context");
				if (mAssertions != null) {
					mAssertions.add(term);
				}
				return LBool.UNSAT;
			}
			mClausifier.addFormula(term);
			if (mAssertions != null) {
				mAssertions.add(term);
			}
<<<<<<< HEAD
			/*
			 * We always have to reset the flag, but only need to set the stack level if it is not already set.
			 */

			if (mClausifier.resetBy0Seen() && mBy0Seen == -1) {
				mBy0Seen = mStackLevel;
			}
=======
>>>>>>> 2fe4122d
			if (mNumAsserts++ >= mNextQuickCheck) {
				mNextQuickCheck *= 2;
				if (!mEngine.quickCheck()) {
					mLogger.info("Assertion made context inconsistent");
					return LBool.UNSAT;
				}
			}
		} catch (final UnsupportedOperationException ex) {
			throw new SMTLIBException(ex.getMessage());
		} catch (final RuntimeException exc) {
			if (mDDFriendly) {
				System.exit(7);// NOCHECKSTYLE
			}
			throw exc;
		} catch (final AssertionError exc) {
			if (mDDFriendly) {
				System.exit(7);// NOCHECKSTYLE
			}
			throw exc;
		}
		mCancel.clearTimeout();
		return LBool.UNKNOWN;
	}

	@Override
	public Term[] getAssertions() throws SMTLIBException {
		if (mEngine == null) {
			throw new SMTLIBException("No logic set!");
		}
		if (mAssertions != null) {
			return mAssertions.toArray(new Term[mAssertions.size()]);
		}
		throw new SMTLIBException("Set option :interactive-mode to true to get assertions!");
	}

	@Override
	public Assignments getAssignment() throws SMTLIBException {
		if (mEngine == null) {
			throw new SMTLIBException("No logic set!");
		}
		if (!mEngine.isProduceAssignments()) {
			throw new SMTLIBException("Set option :produce-assignments to true to generate assignments!");
		}
		checkAssertionStackModified();
		return mEngine.getAssignments();
	}

	@Override
	public Object getInfo(final String info) throws UnsupportedOperationException {
		if (":status".equals(info)) {
			return mStatus;
		}
		if (":name".equals(info)) {
			return NAME;
		}
		if (":version".equals(info)) {
			return new QuotedObject(Main.getVersion());
		}
		if (":authors".equals(info)) {
			return AUTHORS;
		}
		if (":all-statistics".equals(info)) {
			return mEngine == null ? new Object[0] : mEngine.getStatistics();
		}
		if (":status-set".equals(info)) {
			return mStatusSet;
		}
		if (":options".equals(info)) {
			return mOptions.getInfo();
		}
		if (":reason-unknown".equals(info)) {
			if (mStatus != LBool.UNKNOWN) {
				throw new SMTLIBException("Status not unknown");
			}
			return mReasonUnknown;
		}
		if (":assertion-stack-levels".equals(info)) {
			return mStackLevel;
		}
		// Info from our SMTLIB interpolation proposal
		if (":interpolation-method".equals(info)) {
			return INTERPOLATION_METHOD;
		}
		return mOptions.getInfo(info);
	}

	@Override
	public Object getOption(final String opt) throws UnsupportedOperationException {
		return mOptions.get(opt);
	}

	/**
	 * Get the proofMode according to the options that are set.
	 *
	 * @returns 2 for full proofs, 1 for propositional only proofs, 0 for no proofs.
	 */
	private int getProofMode() {
		if (mSolverOptions.isProofCheckModeActive() || mSolverOptions.isProduceProofs()) {
			return 2;
		} else if (mSolverOptions.isProduceInterpolants() || getBooleanOption(":produce-unsat-cores")) {
			return 1;
		} else {
			return 0;
		}
	}

	@Override
	public Term getProof() throws SMTLIBException, UnsupportedOperationException {
		if (mEngine == null) {
			throw new SMTLIBException("No logic set!");
		}
		final int proofMode = getProofMode();
		if (proofMode == 0) {
			throw new SMTLIBException("Option :produce-proofs not set to true");
		}
		if (proofMode == 1) {
			mLogger.info("Using partial proofs (cut at CNF-level).  "
					+ "Set option :produce-proofs to true to get complete proofs.");
		}
		checkAssertionStackModified();
		final Clause unsat = retrieveProof();
		if (Config.CHECK_PROP_PROOF) {
			final PropProofChecker ppc = new PropProofChecker();
			final boolean correct = ppc.check(unsat);
			assert correct;
		}
		try {
			final ProofTermGenerator generator = new ProofTermGenerator(getTheory());
			final Term res = generator.convert(unsat);
			return res;
		} catch (final Exception exc) {
			throw new SMTLIBException(exc.getMessage() == null ? exc.toString() : exc.getMessage());
		}
	}

	@SuppressWarnings("unchecked")
	@Override
	public Term[] getInterpolants(final Term[] partition, final int[] startOfSubtree) {
		if (mEngine == null) {
			throw new SMTLIBException("No logic set!");
		}
		if (!mSolverOptions.isProduceProofs() && !mSolverOptions.isProduceInterpolants()) {
			throw new SMTLIBException(
					"Interpolant production not enabled.  Set either :produce-interpolants or :produce-proofs to true");
		}
		final long timeout = mSolverOptions.getTimeout();
		if (timeout > 0) {
			mCancel.setTimeout(timeout);
		}
		try {
			checkAssertionStackModified();
			if (partition.length != startOfSubtree.length) {
				throw new SMTLIBException("Partition table and subtree array need to have equal length");
			}
			if (Config.STRONG_USAGE_CHECKS) {
				for (int i = 0; i < partition.length; i++) {
					if (startOfSubtree[i] < 0) {
						throw new SMTLIBException("subtree array must not contain negative element");
					}
					int j = i;
					while (startOfSubtree[i] < j) {
						j = startOfSubtree[j - 1];
					}
					if (startOfSubtree[i] != j) {
						throw new SMTLIBException("malformed subtree array.");
					}
				}
				if (startOfSubtree[partition.length - 1] != 0) {
					throw new SMTLIBException("malformed subtree array.");
				}
			}
			final Set<String>[] parts = new Set[partition.length];
			final String errormsg = "arguments must be named terms or conjunctions of named terms";
			for (int i = 0; i < partition.length; i++) {
				if (!(partition[i] instanceof ApplicationTerm)) {
					throw new SMTLIBException(errormsg);
				}
				final FunctionSymbol fsym = ((ApplicationTerm) partition[i]).getFunction();
				Term[] terms;
				if (fsym.isIntern()) {
					if (!fsym.getName().equals("and")) {
						throw new SMTLIBException(errormsg);
					}
					terms = ((ApplicationTerm) partition[i]).getParameters();
				} else {
					terms = new Term[] { partition[i] };
				}
				parts[i] = new HashSet<>();
				for (int j = 0; j < terms.length; j++) {
					if (!(terms[j] instanceof ApplicationTerm)) {
						throw new SMTLIBException(errormsg);
					}
					final ApplicationTerm appTerm = (ApplicationTerm) terms[j];
					if (appTerm.getParameters().length != 0) {
						throw new SMTLIBException(errormsg);
					}
					if (appTerm.getFunction().isIntern()) {
						throw new SMTLIBException(errormsg);
					}
					parts[i].add(appTerm.getFunction().getName().intern());
				}
			}
			SMTInterpol tmpBench = null;
			SymbolCollector collector = null;
			Set<FunctionSymbol> globals = null;
			if (mSolverOptions.isInterpolantCheckModeActive()) {
				HashSet<String> usedParts = new HashSet<>();
				for (final Set<String> part : parts) {
					usedParts.addAll(part);
				}
				tmpBench = new SMTInterpol(this, Collections.singletonMap(":interactive-mode", (Object) Boolean.TRUE),
						CopyMode.CURRENT_VALUE);
				final int old = tmpBench.mLogger.getLoglevel();
				try {
					tmpBench.mLogger.setLoglevel(LogProxy.LOGLEVEL_ERROR);
					// Clone the current context except for the parts used in the
					// interpolation problem
					collector = new SymbolCollector();
					collector.startCollectTheory();
					termloop: for (final Term asserted : mAssertions) {
						if (asserted instanceof AnnotatedTerm) {
							final AnnotatedTerm annot = (AnnotatedTerm) asserted;
							for (final Annotation an : annot.getAnnotations()) {
								if (":named".equals(an.getKey()) && usedParts.contains(an.getValue())) {
									continue termloop;
								}
							}
						}
						tmpBench.assertTerm(asserted);
						collector.addGlobalSymbols(asserted);
					}
					globals = collector.getTheorySymbols();
				} finally {
					tmpBench.mLogger.setLoglevel(old);
				}
				// free space
				usedParts = null;
			}
			final Interpolator interpolator =
					new Interpolator(mLogger, this, tmpBench, getTheory(), parts, startOfSubtree);
			final Term proofTree = getProof();
			final Term[] ipls = interpolator.getInterpolants(proofTree);

			if (mSolverOptions.isInterpolantCheckModeActive()) {
				boolean error = false;
				final int old = tmpBench.mLogger.getLoglevel();
				try {
					tmpBench.mLogger.setLoglevel(LogProxy.LOGLEVEL_ERROR);
					// Compute Symbol occurrence
					final Map<FunctionSymbol, Integer>[] occs = new Map[partition.length];
					for (int i = 0; i < partition.length; ++i) {
						occs[i] = collector.collect(partition[i]);
					}
					// Recompute the symbol occurrence:
					// occs[i] should be the symbols occurring in the subtree of
					// partition[i]
					for (int i = 0; i < startOfSubtree.length; ++i) {
						// Find children
						int child = i - 1;
						while (child >= startOfSubtree[i]) {
							// join occurrence maps
							for (final Map.Entry<FunctionSymbol, Integer> me : occs[child].entrySet()) {
								Integer ival = occs[i].get(me.getKey());
								ival = ival == null ? me.getValue() : ival + me.getValue();
								occs[i].put(me.getKey(), ival);
							}
							child = startOfSubtree[child] - 1;
						}
					}
					final SymbolChecker checker = new SymbolChecker(globals);
					for (int i = 0; i < startOfSubtree.length; ++i) {
						tmpBench.push(1);
						// Find and assert children
						int child = i - 1;
						while (child >= startOfSubtree[i]) {
							tmpBench.assertTerm(ipls[child]);
							child = startOfSubtree[child] - 1;
						}
						// Assert node
						tmpBench.assertTerm(partition[i]);
						// Assert negated interpolant
						try {
							if (i != ipls.length) {
								tmpBench.assertTerm(tmpBench.term("not", ipls[i]));
							}
						} catch (final SMTLIBException exc) {
							mLogger.error("Could not assert interpolant", exc);
							error = true;
						}
						final LBool res = tmpBench.checkSat();
						if (res == LBool.SAT) {
							if (mDDFriendly) {
								System.exit(2);
							}
							mLogger.error("Interpolant %d not inductive: " + " (Check returned %s)", i, res);
							error = true;
						} else if (res == LBool.UNKNOWN) {
							final ReasonUnknown ru = tmpBench.mReasonUnknown;
							mLogger.warn("Unable to check validity of interpolant: " + ru);
							// I don't set the error flag here since I am not sure
							// whether this is a real error or not. Maybe we should
							// base this on ru?
						}
						tmpBench.pop(1);
						// Check symbol condition
						if (i != ipls.length && checker.check(ipls[i], occs[i], occs[ipls.length])) {
							mLogger.error(
									"Symbol error in Interpolant %d.  " + "Subtree only symbols: %s.  "
											+ "Non-subtree only symbols: %s.",
									i, checker.getLeftErrors(), checker.getRightErrors());
							error = true;
						}
					}
				} finally {
					tmpBench.mLogger.setLoglevel(old);
					// Not needed for now, but maybe later...
					tmpBench.exit();
				}
				if (error) {
					if (mDDFriendly) {
						System.exit(10);
					}
					throw new SMTLIBException("generated interpolants did not pass sanity check");
				}
			}
			if (mSolverOptions.isSimplifyInterpolants()) {
				final SimplifyDDA simplifier = new SimplifyDDA(
						new SMTInterpol(this,
								Collections.singletonMap(":check-type",
										(Object) mSolverOptions.getSimplifierCheckType()),
								CopyMode.CURRENT_VALUE),
						getBooleanOption(":simplify-repeatedly"));
				for (int i = 0; i < ipls.length; ++i) {
					ipls[i] = simplifier.getSimplifiedTerm(ipls[i]);
				}
			}
			return ipls;
		} finally {
			mCancel.clearTimeout();
		}
	}

	@Override
	public Term[] getUnsatCore() throws SMTLIBException, UnsupportedOperationException {
		if (mEngine == null) {
			throw new SMTLIBException("No logic set!");
		}
		if (!getBooleanOption(":produce-unsat-cores")) {
			throw new SMTLIBException("Set option :produce-unsat-cores to true before using get-unsat-cores");
		}
		checkAssertionStackModified();
		final Clause unsat = mEngine.getProof();
		if (unsat == null) {
			throw new SMTLIBException("Logical context not inconsistent!");
		}
		final Term[] core = new UnsatCoreCollector(this).getUnsatCore(unsat);
		if (getBooleanOption(":unsat-core-check-mode")) {
			final HashSet<String> usedParts = new HashSet<>();
			for (final Term t : core) {
				usedParts.add(((ApplicationTerm) t).getFunction().getName());
			}
			final SMTInterpol tmpBench = new SMTInterpol(this, null, CopyMode.CURRENT_VALUE);
			final int old = tmpBench.mLogger.getLoglevel();
			try {
				tmpBench.mLogger.setLoglevel(LogProxy.LOGLEVEL_ERROR);
				// Clone the current context except for the parts used in
				// the unsat core
				termloop: for (final Term asserted : mAssertions) {
					if (asserted instanceof AnnotatedTerm) {
						final AnnotatedTerm annot = (AnnotatedTerm) asserted;
						for (final Annotation an : annot.getAnnotations()) {
							if (":named".equals(an.getKey()) && usedParts.contains(an.getValue())) {
								continue termloop;
							}
						}
					}
					tmpBench.assertTerm(asserted);
				}
				for (final Term t : core) {
					tmpBench.assertTerm(t);
				}
				final LBool isUnsat = tmpBench.checkSat();
				if (isUnsat != LBool.UNSAT) {
					mLogger.error("Unsat core could not be proven unsat (Result is %s)", isUnsat);
				}
			} finally {
				tmpBench.mLogger.setLoglevel(old);
				// Not needed for now, but maybe later...
				tmpBench.exit();
			}
		}
		return core;
	}

	@Override
	public Term[] getUnsatAssumptions() throws SMTLIBException, UnsupportedOperationException {
		if (mEngine == null) {
			throw new SMTLIBException("No logic set!");
		}
		if (!getBooleanOption(":produce-unsat-assumptions")) {
			throw new SMTLIBException(
					"Set option :produce-unsat-assumptions to true before using get-unsat-assumptions");
		}
		checkAssertionStackModified();
		if (!mEngine.inconsistent()) {
			throw new SMTLIBException("Logical context not inconsistent!");
		}
		final Literal[] unsatAssumptionLits = mEngine.getUnsatAssumptions();
		final Term[] unsatAssumptions = new Term[unsatAssumptionLits.length];
		final Theory t = getTheory();
		for (int i = 0; i < unsatAssumptionLits.length; ++i) {
			unsatAssumptions[i] = unsatAssumptionLits[i].negate().getSMTFormula(t);
		}
		if (getBooleanOption(":unsat-assumptions-check-mode")) {
			final SMTInterpol tmpBench = new SMTInterpol(this, null, CopyMode.CURRENT_VALUE);
			final int old = tmpBench.mLogger.getLoglevel();
			try {
				tmpBench.mLogger.setLoglevel(LogProxy.LOGLEVEL_ERROR);
				// Clone the current context
				for (final Term asserted : mAssertions) {
					tmpBench.assertTerm(asserted);
				}
				for (final Term ass : unsatAssumptions) {
					tmpBench.assertTerm(ass);
				}
				final LBool isUnsat = tmpBench.checkSat();
				if (isUnsat != LBool.UNSAT) {
					mLogger.error("Unsat assumptions could not be proven unsat (Result is %s)", isUnsat);
				}
			} finally {
				tmpBench.mLogger.setLoglevel(old);
				// Not needed for now, but maybe later...
				tmpBench.exit();
			}
		}
		return unsatAssumptions;
	}

	@Override
	public Map<Term, Term> getValue(final Term[] terms) throws SMTLIBException, UnsupportedOperationException {
		if (mEngine == null) {
			throw new SMTLIBException("No logic set!");
		}
		buildModel();
		return mModel.evaluate(terms);
	}

	@Override
	public Model getModel() throws SMTLIBException, UnsupportedOperationException {
		if (mEngine == null) {
			throw new SMTLIBException("No logic set!");
		}
		buildModel();
		return mModel;
	}

	@Override
	public void setInfo(final String info, final Object value) {
		if (info.equals(":status") && value instanceof String) {
			if (value.equals("sat")) {
				mStatus = LBool.SAT;
				mStatusSet = "sat";
			} else if (value.equals("unsat")) {
				mStatus = LBool.UNSAT;
				mStatusSet = "unsat";
			} else if (value.equals("unknown")) {
				mStatus = LBool.UNKNOWN;
				mStatusSet = "unknown";
			}
		}
	}

	@Override
	public void setOption(final String opt, final Object value) throws UnsupportedOperationException, SMTLIBException {
		mOptions.set(opt, value);
	}

	@Override
	public Term simplify(final Term term) throws SMTLIBException {
		final CheckType old = mSolverOptions.getCheckType();
		final int oldNumScopes = mStackLevel;
		try {
			mSolverOptions.setCheckType(mSolverOptions.getSimplifierCheckType());
			return new SimplifyDDA(this, getBooleanOption(":simplify-repeatedly")).getSimplifiedTerm(term);
		} finally {
			mSolverOptions.setCheckType(old);
			assert (mStackLevel == oldNumScopes);
		}
	}

	/**
	 * Perform a restart and switch the decisions of all undecided literals. This method should efficiently lead the
	 * solver to explore another path in the search tree.
	 */
	public void flipDecisions() {
		mEngine.flipDecisions();
	}

	/**
	 * Flip the truth value decision for a name literal.
	 *
	 * @param name
	 *            The name used in the annotation for this literal.
	 * @throws SMTLIBException
	 *             If name not known.
	 */
	public void flipNamedLiteral(final String name) throws SMTLIBException {
		mEngine.flipNamedLiteral(name);
	}

	/**
	 * Access to the internal CNF transformer. Should not be used by users.
	 *
	 * @return Internal CNF transformer.
	 */
	public Clausifier getClausifier() {
		return mClausifier;
	}

	/**
	 * Access to the internal DPLL engine. Should not be used by users.
	 *
	 * @return Internal DPLL engine.
	 */
	public DPLLEngine getEngine() {
		return mEngine;
	}

	/**
	 * Access to the logger used by SMTInterpol.
	 *
	 * @return The logger used by SMTInterpol.
	 */
	public LogProxy getLogger() {
		return mLogger;
	}

	protected void setEngine(final DPLLEngine engine) {
		mEngine = engine;
	}

	protected void setClausifier(final Clausifier clausifier) {
		mClausifier = clausifier;
	}

	private void checkAssertionStackModified() throws SMTLIBException {
		if (mAssertionStackModified) {
			throw new SMTLIBException("Assertion stack has been modified since last check-sat!");
		}
	}

	private void modifyAssertionStack() {
		mAssertionStackModified = true;
		mModel = null;
		mEngine.clearAssumptions();
	}

	private void buildModel() throws SMTLIBException {
		checkAssertionStackModified();
		if (mEngine.inconsistent()) {
			if (mDDFriendly) {
				System.exit(4); // NOCHECKSTYLE
			}
			throw new SMTLIBException("Context is inconsistent");
		}
		if (mStatus != LBool.SAT) {
			// Once we have incomplete solvers we might check mReasonUnknown...
			if (mDDFriendly) {
				System.exit(9);
			}
			throw new SMTLIBException("Cannot construct model since solving did not complete");
		}
		if (mModel == null) {
			mModel = new de.uni_freiburg.informatik.ultimate.smtinterpol.model.Model(mClausifier, getTheory(),
					mSolverOptions.isModelsPartial());
		}
	}

	/**
	 * Retrieve the proof in its internal format. Users should use {@link #getProof()} to retrieve the proof as a proof
	 * term.
	 *
	 * @return Internal proof.
	 * @throws SMTLIBException
	 *             If no proof is present or the proof is found to to be incorrect.
	 */
	@SuppressWarnings("unused")
	public Clause retrieveProof() throws SMTLIBException {
		final Clause unsat = mEngine.getProof();
		if (unsat == null) {
			if (mDDFriendly) {
				System.exit(5); // NOCHECKSTYLE
			}
			throw new SMTLIBException("Logical context not inconsistent!");
		}
		final Clause proof = mSolverOptions.getProofTransformation().transform(unsat);
		if (Config.CHECK_PROP_PROOF && (proof.getSize() != 0 || !new PropProofChecker().check(proof))) {
			throw new SMTLIBException("Proof incorrect");
		}
		return proof;
	}

	/**
	 * Get all literals currently set to true. Note that this function might also be called if SMTInterpol is currently
	 * in an unsat state. Then, it will simply return an empty array.
	 *
	 * @return All literals currently set to true.
	 * @throws SMTLIBException
	 *             If the assertion stack is modified since the last clean state.
	 */
	public Term[] getSatisfiedLiterals() throws SMTLIBException {
		checkAssertionStackModified();
		return mEngine.getSatisfiedLiterals();
	}

	/**
	 * A helper function to be called from the debugger...
	 */
	@SuppressWarnings("unused")
	private boolean dumpInterpolationBug(final int[] startOfSubtree, final Term[] partition, final Term[] ipls,
			final int num) {
		try {
			final FileWriter fw = new FileWriter("iplBug.txt");
			final FormulaUnLet unlet = new FormulaUnLet();
			final PrintTerm outputter = new PrintTerm();
			// Find and assert children
			int child = num - 1;
			while (child >= startOfSubtree[num]) {
				outputter.append(fw, unlet.unlet(ipls[child]));
				child = startOfSubtree[child] - 1;
				fw.append("\nand\n");
			}
			// Assert node
			outputter.append(fw, ((ApplicationTerm) partition[num]).getFunction().getDefinition());
			fw.append('\n');
			// Assert negated interpolant
			if (num != ipls.length) {
				fw.append("==>\n");
				outputter.append(fw, unlet.unlet(ipls[num]));
				fw.append('\n');
			}
			fw.flush();
			fw.close();
			return true;
		} catch (final IOException eioe) {
			eioe.printStackTrace();
			return false;
		}
	}

	@Override
	public Iterable<Term[]> checkAllsat(final Term[] input) {
		final Literal[] lits = new Literal[input.length];
		for (int i = 0; i < input.length; ++i) {
			if (input[i].getSort() != getTheory().getBooleanSort()) {
				throw new SMTLIBException("AllSAT over non-Boolean");
			}
			lits[i] = mClausifier.getCreateLiteral(input[i], new SourceAnnotation("", null));
		}
		return new Iterable<Term[]>() {

			@Override
			public Iterator<Term[]> iterator() {
				return mEngine.new AllSatIterator(lits, input);
			}
		};
	}

	@Override
	public Term[] findImpliedEquality(final Term[] x, final Term[] y)
			throws SMTLIBException, UnsupportedOperationException {
		if (x.length != y.length) {
			throw new SMTLIBException("Different number of x's and y's");
		}
		if (x.length < 2) {
			throw new SMTLIBException("Need at least two elements to find equality");
		}
		for (int i = 0; i < x.length; ++i) {
			if (!x[i].getSort().isNumericSort() || !y[i].getSort().isNumericSort()) {
				throw new SMTLIBException("Only numeric types supported");
			}
		}
		final LBool isSat = checkSat();
		if (isSat == LBool.UNSAT) {
			throw new SMTLIBException("Context is inconsistent!");
		}
		// TODO: If we get unknown, we can nevertheless try. But quick-check
		// on numerals won't work since it produces a really dull model
		// since it does not allow pivoting
		// if (isSat == LBool.UNKNOWN)
		// // We cannot even prove satisfiability of the context. No chance to
		// // prove inductivity of an equality!
		// return new Term[0];
		final Term[] terms = new Term[x.length + y.length];
		System.arraycopy(x, 0, terms, 0, x.length);
		System.arraycopy(y, 0, terms, x.length, y.length);
		final Map<Term, Term> vals = getValue(terms);
		final Rational x0 = (Rational) ((ConstantTerm) vals.get(x[0])).getValue();
		final Rational y0 = (Rational) ((ConstantTerm) vals.get(y[0])).getValue();
		Rational x1 = null, y1 = null;
		for (int i = 1; i < x.length; ++i) {
			x1 = (Rational) ((ConstantTerm) vals.get(x[i])).getValue();
			y1 = (Rational) ((ConstantTerm) vals.get(y[i])).getValue();
			if (x1.equals(x0)) {
				if (!y1.equals(y0)) {
					// There is no implied equality!
					return new Term[0];
				}
			} else {
				break;
			}
		}
		final Rational xdiff = x0.sub(x1);
		if (xdiff.equals(Rational.ZERO)) {
			// There is no implied equality
			return new Term[0];
		}
		Rational a = y0.subdiv(y1, xdiff);
		Rational b = Rational.ONE;
		Rational c = y0.mul(x1).subdiv(x0.mul(y1), xdiff);
		Sort s = x[0].getSort();
		// Check for integers
		if (x[0].getSort().getName().equals("Int") && y[0].getSort().getName().equals("Int")) {
			if (!a.isIntegral()) {
				final BigInteger denom = a.denominator();
				a = a.mul(denom);
				b = b.mul(denom);
				c = c.mul(denom);
			}
			if (!c.isIntegral()) {
				final BigInteger denom = c.denominator();
				a = a.mul(denom);
				b = b.mul(denom);
				c = c.mul(denom);
			}
		} else if (s.getName().equals("Int")) {
			s = sort("Real");
		}
		final Term at = a.toTerm(s), bt = b.toTerm(s), ct = c.toTerm(s);
		// Check implication
		if (mSolverOptions.getCheckType() == CheckType.FULL) {
			// This version only works with full checks. If we forbid case
			// splits, we cannot refute the disjunction created by this method.
			final Term[] disj = new Term[x.length];
			for (int i = 0; i < x.length; ++i) {
				disj[i] = term("not", term("=", term("*", at, x[i]), term("+", term("*", bt, y[i]), ct)));
			}
			try {
				push(1);
				assertTerm(term("or", disj));
				final LBool isImplied = checkSat();
				if (isImplied != LBool.UNSAT) {
					return new Term[] {};
				}
			} finally {
				pop(1);
			}
		} else {
			// This method works for all modes
			for (int i = 0; i < x.length; ++i) {
				final Term neq = term("not", term("=", term("*", at, x[i]), term("+", term("*", bt, y[i]), ct)));
				try {
					push(1);
					assertTerm(neq);
					final LBool isImplied = checkSat();
					if (isImplied != LBool.UNSAT) {
						return new Term[] {};
					}
				} finally {
					pop(1);
				}
			}
		}
		return new Term[] { at, bt, ct };
	}

	@Override
	public void declareFun(final String fun, final Sort[] paramSorts, final Sort resultSort) throws SMTLIBException {
		final Sort realSort = resultSort.getRealSort();
		if (realSort.isArraySort() && realSort.getArguments()[0] == getTheory().getBooleanSort()) {
			throw new UnsupportedOperationException("SMTInterpol does not support Arrays with Boolean indices");
		}
		super.declareFun(fun, paramSorts, resultSort);
	}

	private final boolean getBooleanOption(final String option) {
		return ((Boolean) mOptions.get(option)).booleanValue();
	}

	public boolean isTerminationRequested() {
		return mCancel.isTerminationRequested();
	}
}<|MERGE_RESOLUTION|>--- conflicted
+++ resolved
@@ -649,16 +649,6 @@
 			if (mAssertions != null) {
 				mAssertions.add(term);
 			}
-<<<<<<< HEAD
-			/*
-			 * We always have to reset the flag, but only need to set the stack level if it is not already set.
-			 */
-
-			if (mClausifier.resetBy0Seen() && mBy0Seen == -1) {
-				mBy0Seen = mStackLevel;
-			}
-=======
->>>>>>> 2fe4122d
 			if (mNumAsserts++ >= mNextQuickCheck) {
 				mNextQuickCheck *= 2;
 				if (!mEngine.quickCheck()) {
