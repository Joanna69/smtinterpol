--- conflicted
+++ resolved
@@ -848,12 +848,7 @@
 	@Override
 	public void setLogic(Logics logic)
 		throws UnsupportedOperationException, SMTLIBException {
-<<<<<<< HEAD
-		int proofMode = getProofMode();
-		mSolverSetup = new SMTInterpolSetup(proofMode);
-=======
 		mSolverSetup = new SMTInterpolSetup(getProofMode());
->>>>>>> c06e8f43
 		super.setLogic(logic);
 		setupClausifier(logic);
 	}
