/*
 * Copyright (C) 2009-2012 University of Freiburg
 *
 * This file is part of SMTInterpol.
 *
 * SMTInterpol is free software: you can redistribute it and/or modify
 * it under the terms of the GNU Lesser General Public License as published
 * by the Free Software Foundation, either version 3 of the License, or
 * (at your option) any later version.
 *
 * SMTInterpol is distributed in the hope that it will be useful,
 * but WITHOUT ANY WARRANTY; without even the implied warranty of
 * MERCHANTABILITY or FITNESS FOR A PARTICULAR PURPOSE.  See the
 * GNU Lesser General Public License for more details.
 *
 * You should have received a copy of the GNU Lesser General Public License
 * along with SMTInterpol.  If not, see <http://www.gnu.org/licenses/>.
 */
package de.uni_freiburg.informatik.ultimate.smtinterpol.dpll;

import de.uni_freiburg.informatik.ultimate.logic.Annotation;
import de.uni_freiburg.informatik.ultimate.logic.Term;
import de.uni_freiburg.informatik.ultimate.logic.TermVariable;
import de.uni_freiburg.informatik.ultimate.logic.Theory;

public class NamedAtom extends DPLLAtom {
	public final static Annotation[] QUOTED = new Annotation[] { new Annotation(":quoted", null) };
	private final Term mSmtAtom;
<<<<<<< HEAD

	public NamedAtom(Term smtAtom, int assertionstacklevel) {
=======
	
	public NamedAtom(final Term smtAtom, final int assertionstacklevel) {
>>>>>>> 7fed6749
		super(smtAtom.hashCode(), assertionstacklevel);
		mSmtAtom = smtAtom;
	}

	@Override
	public String toString() {
		return mSmtAtom.toString();
	}

	@Override
	public Term getSMTFormula(final Theory smtTheory, final boolean quoted) {
		return quoted ? smtTheory.annotatedTerm(QUOTED, mSmtAtom) : mSmtAtom;
	}
<<<<<<< HEAD

	public int containsTerm(TermVariable tv) {
=======
	
	public int containsTerm(final TermVariable tv) {
>>>>>>> 7fed6749
		return 0;
	}

	@Override
<<<<<<< HEAD
	public boolean equals(Object other) { // NOCHECKSTYLE see Literal.hashCode()
		return other instanceof NamedAtom && ((NamedAtom) other).mSmtAtom == mSmtAtom;
=======
	public boolean equals(final Object other) { // NOCHECKSTYLE see Literal.hashCode()
		return other instanceof NamedAtom
			&& ((NamedAtom) other).mSmtAtom == mSmtAtom;
>>>>>>> 7fed6749
	}
}<|MERGE_RESOLUTION|>--- conflicted
+++ resolved
@@ -26,13 +26,8 @@
 public class NamedAtom extends DPLLAtom {
 	public final static Annotation[] QUOTED = new Annotation[] { new Annotation(":quoted", null) };
 	private final Term mSmtAtom;
-<<<<<<< HEAD
 
-	public NamedAtom(Term smtAtom, int assertionstacklevel) {
-=======
-	
 	public NamedAtom(final Term smtAtom, final int assertionstacklevel) {
->>>>>>> 7fed6749
 		super(smtAtom.hashCode(), assertionstacklevel);
 		mSmtAtom = smtAtom;
 	}
@@ -46,24 +41,13 @@
 	public Term getSMTFormula(final Theory smtTheory, final boolean quoted) {
 		return quoted ? smtTheory.annotatedTerm(QUOTED, mSmtAtom) : mSmtAtom;
 	}
-<<<<<<< HEAD
 
-	public int containsTerm(TermVariable tv) {
-=======
-	
 	public int containsTerm(final TermVariable tv) {
->>>>>>> 7fed6749
 		return 0;
 	}
 
 	@Override
-<<<<<<< HEAD
-	public boolean equals(Object other) { // NOCHECKSTYLE see Literal.hashCode()
+	public boolean equals(final Object other) { // NOCHECKSTYLE see Literal.hashCode()
 		return other instanceof NamedAtom && ((NamedAtom) other).mSmtAtom == mSmtAtom;
-=======
-	public boolean equals(final Object other) { // NOCHECKSTYLE see Literal.hashCode()
-		return other instanceof NamedAtom
-			&& ((NamedAtom) other).mSmtAtom == mSmtAtom;
->>>>>>> 7fed6749
 	}
 }