/*
 * Copyright (C) 2009-2012 University of Freiburg
 *
 * This file is part of SMTInterpol.
 *
 * SMTInterpol is free software: you can redistribute it and/or modify
 * it under the terms of the GNU Lesser General Public License as published
 * by the Free Software Foundation, either version 3 of the License, or
 * (at your option) any later version.
 *
 * SMTInterpol is distributed in the hope that it will be useful,
 * but WITHOUT ANY WARRANTY; without even the implied warranty of
 * MERCHANTABILITY or FITNESS FOR A PARTICULAR PURPOSE.  See the
 * GNU Lesser General Public License for more details.
 *
 * You should have received a copy of the GNU Lesser General Public License
 * along with SMTInterpol.  If not, see <http://www.gnu.org/licenses/>.
 */
package de.uni_freiburg.informatik.ultimate.smtinterpol.interpolate;

import java.math.BigInteger;
import java.util.ArrayList;
import java.util.HashMap;
import java.util.Iterator;
import java.util.Map;
import java.util.Map.Entry;

import de.uni_freiburg.informatik.ultimate.logic.FunctionSymbol;
import de.uni_freiburg.informatik.ultimate.logic.Rational;
import de.uni_freiburg.informatik.ultimate.logic.Sort;
import de.uni_freiburg.informatik.ultimate.logic.Term;
import de.uni_freiburg.informatik.ultimate.logic.Theory;
import de.uni_freiburg.informatik.ultimate.smtinterpol.convert.SMTAffineTerm;
import de.uni_freiburg.informatik.ultimate.smtinterpol.convert.SharedTerm;
import de.uni_freiburg.informatik.ultimate.smtinterpol.theory.linar.InfinitNumber;
import de.uni_freiburg.informatik.ultimate.smtinterpol.theory.linar.LinVar;
import de.uni_freiburg.informatik.ultimate.smtinterpol.theory.linar.MutableAffinTerm;


/**
 *  Represents a modifiable affin term, i.e. SUM_i c_i * x_i + c, 
 *  where the x_i are initially nonbasic variable.
 *    
 *  @author hoenicke.
 */
public class InterpolatorAffineTerm {
	Map<Term, Rational> mSummands = new HashMap<Term, Rational>();
	InfinitNumber mConstant;
	
	public InterpolatorAffineTerm() {
		mConstant = InfinitNumber.ZERO;
	}

	public InterpolatorAffineTerm(InterpolatorAffineTerm iat) {
		mConstant = iat.getConstant();
		mSummands.putAll(iat.getSummands());
	}

	public InterpolatorAffineTerm(Map<LinVar, Rational> sum, InfinitNumber c) {
		mConstant = c;
		for (final Entry<LinVar, Rational> entry : sum.entrySet()) {
			mSummands.put(entry.getKey().getSharedTerm().getTerm(), entry.getValue());
		}
	}

	public InterpolatorAffineTerm(MutableAffinTerm mat) {
		this(mat.getSummands(), mat.getConstant());
	}

	public InterpolatorAffineTerm add(Rational c) {
		mConstant = mConstant.add(new InfinitNumber(c, 0));
		return this;
	}
	
	public InterpolatorAffineTerm add(InfinitNumber c) {
		mConstant = mConstant.add(c);
		return this;
	}

	public InterpolatorAffineTerm add(Rational c, MutableAffinTerm a) {
		if (c != Rational.ZERO) {
			addLinVarMap(c, a.getSummands());
			mConstant = mConstant.add(a.getConstant().mul(c));
		}
		return this;
	}

	public InterpolatorAffineTerm add(Rational c, Term term) {
		if (!c.equals(Rational.ZERO)) {
			addSimple(c, term);
		}
		return this;
	}
	public InterpolatorAffineTerm add(Rational c, SharedTerm term) {
		if (c.equals(Rational.ZERO)) {
			return this;
		}
		if (term.getTerm() instanceof SMTAffineTerm) {
			add(c, term.getClausifier().createMutableAffinTerm(term));
		} else {
			addSimple(c, term.getLinVar());
		}
		return this;
	}
	public InterpolatorAffineTerm add(Rational c, LinVar var) {
		if (c.equals(Rational.ZERO)) {
			return this;
		}
		if (var.isInitiallyBasic()) {
			for (final Map.Entry<LinVar, BigInteger> me : var.getLinTerm().entrySet()) {
				add(c.mul(me.getValue()), me.getKey());
			}
		} else {
			addSimple(c, var);
		}
		return this;
	}

	private void addLinVarMap(Rational c, Map<LinVar, Rational> linterm) {
		for (final Map.Entry<LinVar, Rational> summand : linterm.entrySet()) {
			addSimple(c.mul(summand.getValue()), summand.getKey());
		}
	}

	private void addMap(Rational c, Map<Term, Rational> linterm) {
		for (final Map.Entry<Term, Rational> summand : linterm.entrySet()) {
			addSimple(c.mul(summand.getValue()), summand.getKey());
		}
	}
	
	private void addSimple(Rational c, LinVar term) {
		addSimple(c, term.getSharedTerm().getRealTerm());
	}
	
	private void addSimple(Rational c, Term term) {
		assert (/*!term.getLinVar().isInitiallyBasic() &&*/ !c.equals(Rational.ZERO));
		final Rational oldc = mSummands.remove(term);
		if (oldc != null) {
			c = oldc.add(c);
			if (c.equals(Rational.ZERO)) {
				return;
			}
		}
		mSummands.put(term,c);
	}

	public InterpolatorAffineTerm add(Rational c, InterpolatorAffineTerm a) {
		if (c != Rational.ZERO) {
			addMap(c, a.mSummands);
			mConstant = mConstant.add(a.mConstant.mul(c));
		}
		return this;
	}

	public InterpolatorAffineTerm mul(Rational c) {
		if (c.equals(Rational.ZERO)) {
			mSummands.clear();
		} else if (!c.equals(Rational.ONE)) {
			for (final Map.Entry<Term, Rational> summand : mSummands.entrySet()) {
				summand.setValue(c.mul(summand.getValue()));
			}
			mConstant = mConstant.mul(c);
		}
		return this;
	}
	
	public InterpolatorAffineTerm div(Rational c) {
		return mul(c.inverse());
	}
	public InterpolatorAffineTerm negate() {
		return mul(Rational.MONE);
	}
	public boolean isConstant() {
		return mSummands.isEmpty();
	}
	public InfinitNumber getConstant() {
		return mConstant;
	}
	public Map<Term,Rational> getSummands() {
		return mSummands;
	}
	
	public Rational getGCD() {
		assert (!mSummands.isEmpty());
		final Iterator<Rational> it = mSummands.values().iterator();
		Rational gcd = it.next(); 
		final boolean firstSign = gcd.isNegative();
		gcd = gcd.abs();
		while (it.hasNext()) {
			gcd = gcd.gcd(it.next().abs());
		}
		if (firstSign) {
			gcd = gcd.negate();
		}
		return gcd;
	}
	
	/**
	 * For integer valued interpolants, convert Rationals to integer valued
	 * Rational by dividing by the rational greatest common divisor.
	 */
	void normalize() {
		mul(getGCD().inverse());
	}

	@Override
	public String toString() {
		final StringBuilder sb = new StringBuilder();
		boolean isFirst = true;
		for (final Entry<Term,Rational> entry : mSummands.entrySet()) {
			final Term var = entry.getKey();
			Rational fact = entry.getValue();
			if (fact.isNegative()) {
				sb.append(isFirst ? "-" : " - ");
			} else {
				sb.append(isFirst ? "" : " + ");
			}
			fact = fact.abs();
			if (!fact.equals(Rational.ONE)) {
				sb.append(fact).append('*');
			}
			sb.append(var);
			isFirst = false;
		}
		if (isFirst) {
			sb.append(mConstant);
		} else {
			final int signum = mConstant.compareTo(InfinitNumber.ZERO); 
			if (signum < 0) {
				sb.append(" - ");
				sb.append(mConstant.mul(Rational.MONE));
			} else if (signum > 0) {
				sb.append(" + ");
				sb.append(mConstant);
			}
		}
		return sb.toString();
	}
	
	/**
	 * Convert the affine term to a term in our core theory.
	 */ 
	public Term toSMTLib(Theory t, boolean isInt) {
		assert(mConstant.mEps == 0);
		final Sort numSort = isInt ? t.getSort("Int") : t.getSort("Real");
		assert(numSort != null);
		final Sort[] binfunc = new Sort[] {numSort,numSort};
		final FunctionSymbol times = t.getFunction("*",binfunc);
		final FunctionSymbol plus = t.getFunction("+",binfunc);
		FunctionSymbol negate = t.getFunction("-", numSort);
		if (negate == null) {
			negate = t.getFunction("-", numSort);
		}
		assert (!isInt || mConstant.mA.isIntegral());
		Term comb = mConstant.mA.equals(Rational.ZERO) ? null 
<<<<<<< HEAD
				: mConstant.mA.toTerm(numSort);
		for (Map.Entry<Term,Rational> me : mSummands.entrySet()) {
=======
				: isInt ? t.numeral(mConstant.mA.numerator())
				: t.rational(mConstant.mA.numerator(), mConstant.mA.denominator());
		for (final Map.Entry<Term,Rational> me : mSummands.entrySet()) {
>>>>>>> e26492de
			Term convme = me.getKey();
			// if affine term is integral it may only add integers.
			assert (!isInt || convme.getSort().getName().equals("Int"));
			assert (!isInt || me.getValue().isIntegral());
			if (!isInt && convme.getSort().getName().equals("Int")) {
				final Sort intSort = t.getSort("Int");
				final FunctionSymbol toReal = t.getFunction("to_real", intSort);
				convme = t.term(toReal, convme);
			}
			if (me.getValue().equals(Rational.MONE)) {
				convme = t.term(negate, convme);
			} else if (!me.getValue().equals(Rational.ONE)) {
<<<<<<< HEAD
				Term convfac =
						me.getValue().toTerm(numSort);
=======
				final Term convfac = isInt ? t.numeral(me.getValue().numerator())
						: t.rational(me.getValue().numerator(),me.getValue().denominator());
>>>>>>> e26492de
				convme = t.term(times, convfac, convme);
			}
			if (comb == null) {
				comb = convme;
			} else {
				comb = t.term(plus, convme, comb);
			}
		}
<<<<<<< HEAD
		if (comb == null)
			return Rational.ZERO.toTerm(numSort);
=======
		if (comb == null) {
			return isInt ? t.numeral(BigInteger.ZERO) : t.rational(BigInteger.ZERO, BigInteger.ONE);
		}
>>>>>>> e26492de
		return comb;
	}
	
	public boolean isInt() {
		for (final Term v : mSummands.keySet()) {
			if (!v.getSort().getName().equals("Int")) {
				return false;
			}
		}
		return true;
	}
	
	/**
	 * Create the term <code>this <= val</code>.
	 * @param t   Theory used in conversion.
	 * @return A term for <code>this <= val</code>.
	 */
	public Term toLeq0(Theory t) {
		assert(mConstant.mEps >= 0);
		if (isConstant()) {
			return mConstant.compareTo(InfinitNumber.ZERO) <= 0 ? t.mTrue : t.mFalse;
		} 
		final boolean isInt = isInt();
		final Sort numSort = isInt ? t.getSort("Int") : t.getSort("Real");
		assert(numSort != null);
		final Sort[] binfunc = new Sort[] {numSort,numSort};
		final FunctionSymbol times = t.getFunction("*",binfunc);
		final ArrayList<Term> lcomb = new ArrayList<Term>();
		final ArrayList<Term> rcomb = new ArrayList<Term>();
		for (final Map.Entry<Term,Rational> me : mSummands.entrySet()) {
			Term convme = me.getKey();
			// if affine term is integral it may only add integers.
			assert (!isInt || convme.getSort().getName().equals("Int"));
			assert (!isInt || me.getValue().isIntegral());
			if (!isInt && convme.getSort().getName().equals("Int")) {
				final Sort intSort = t.getSort("Int");
				final FunctionSymbol toReal = t.getFunction("to_real", intSort);
				convme = t.term(toReal, convme);
			}
			if (me.getValue().equals(Rational.MONE)) {
				rcomb.add(convme);
<<<<<<< HEAD
			else if (me.getValue().signum() < 0) {
				Term convfac = me.getValue().abs().toTerm(numSort);
=======
			} else if (me.getValue().signum() < 0) {
				final Rational cf = me.getValue().abs();
				final Term convfac = isInt ? t.numeral(cf.numerator())
						: t.rational(cf.numerator(),cf.denominator());
>>>>>>> e26492de
				rcomb.add(t.term(times, convfac, convme));
			} else if (me.getValue().equals(Rational.ONE)) {
				lcomb.add(convme);
<<<<<<< HEAD
			else if (me.getValue().signum() > 0) {
				Term convfac =  me.getValue().toTerm(numSort);
				lcomb.add(t.term(times, convfac, convme));
			}
		}
		InfinitNumber constant = isInt ? mConstant.ceil() : mConstant;
		if (!constant.mA.equals(Rational.ZERO)) 
			rcomb.add(
					constant.mA.negate().toTerm(numSort));
		if (lcomb.isEmpty() && rcomb.isEmpty())
=======
			} else if (me.getValue().signum() > 0) {
				final Rational cf = me.getValue();
				final Term convfac = isInt ? t.numeral(cf.numerator())
						: t.rational(cf.numerator(),cf.denominator());
				lcomb.add(t.term(times, convfac, convme));
			}
		}
		final InfinitNumber constant = isInt ? mConstant.ceil() : mConstant;
		if (!constant.mA.equals(Rational.ZERO)) {
			rcomb.add(isInt ? t.numeral(constant.mA.numerator().negate())
			        : t.rational(constant.mA.numerator().negate(), constant.mA.denominator()));
		}
		if (lcomb.isEmpty() && rcomb.isEmpty()) {
>>>>>>> e26492de
			// We either have 0<=0 or 0<0
			return constant.mEps == 0 ? t.mTrue : t.mFalse;
		}
		final FunctionSymbol plus = t.getFunction("+",binfunc);
		Term tlcomb, trcomb;
		switch (lcomb.size()) {
		case 0:
			tlcomb = Rational.ZERO.toTerm(numSort);
			break;
		case 1:
			tlcomb = lcomb.get(0);
			break;
		default:
			tlcomb = t.term(plus, lcomb.toArray(new Term[lcomb.size()]));
		}
		switch (rcomb.size()) {
		case 0:
			trcomb = Rational.ZERO.toTerm(numSort);
			break;
		case 1:
			trcomb = rcomb.get(0);
			break;
		default:
			trcomb = t.term(plus, rcomb.toArray(new Term[rcomb.size()]));
		}				
		return t.term(constant.mEps == 0 ? "<=" : "<",
				tlcomb, trcomb);
	}
	
	@Override
	public int hashCode() {
		return mConstant.hashCode() + 1021 * mSummands.hashCode();
	}
}<|MERGE_RESOLUTION|>--- conflicted
+++ resolved
@@ -253,14 +253,8 @@
 		}
 		assert (!isInt || mConstant.mA.isIntegral());
 		Term comb = mConstant.mA.equals(Rational.ZERO) ? null 
-<<<<<<< HEAD
 				: mConstant.mA.toTerm(numSort);
-		for (Map.Entry<Term,Rational> me : mSummands.entrySet()) {
-=======
-				: isInt ? t.numeral(mConstant.mA.numerator())
-				: t.rational(mConstant.mA.numerator(), mConstant.mA.denominator());
 		for (final Map.Entry<Term,Rational> me : mSummands.entrySet()) {
->>>>>>> e26492de
 			Term convme = me.getKey();
 			// if affine term is integral it may only add integers.
 			assert (!isInt || convme.getSort().getName().equals("Int"));
@@ -273,13 +267,8 @@
 			if (me.getValue().equals(Rational.MONE)) {
 				convme = t.term(negate, convme);
 			} else if (!me.getValue().equals(Rational.ONE)) {
-<<<<<<< HEAD
 				Term convfac =
 						me.getValue().toTerm(numSort);
-=======
-				final Term convfac = isInt ? t.numeral(me.getValue().numerator())
-						: t.rational(me.getValue().numerator(),me.getValue().denominator());
->>>>>>> e26492de
 				convme = t.term(times, convfac, convme);
 			}
 			if (comb == null) {
@@ -288,14 +277,9 @@
 				comb = t.term(plus, convme, comb);
 			}
 		}
-<<<<<<< HEAD
-		if (comb == null)
+		if (comb == null) {
 			return Rational.ZERO.toTerm(numSort);
-=======
-		if (comb == null) {
-			return isInt ? t.numeral(BigInteger.ZERO) : t.rational(BigInteger.ZERO, BigInteger.ONE);
-		}
->>>>>>> e26492de
+		}
 		return comb;
 	}
 	
@@ -337,44 +321,22 @@
 			}
 			if (me.getValue().equals(Rational.MONE)) {
 				rcomb.add(convme);
-<<<<<<< HEAD
 			else if (me.getValue().signum() < 0) {
 				Term convfac = me.getValue().abs().toTerm(numSort);
-=======
-			} else if (me.getValue().signum() < 0) {
-				final Rational cf = me.getValue().abs();
-				final Term convfac = isInt ? t.numeral(cf.numerator())
-						: t.rational(cf.numerator(),cf.denominator());
->>>>>>> e26492de
 				rcomb.add(t.term(times, convfac, convme));
 			} else if (me.getValue().equals(Rational.ONE)) {
 				lcomb.add(convme);
-<<<<<<< HEAD
 			else if (me.getValue().signum() > 0) {
 				Term convfac =  me.getValue().toTerm(numSort);
 				lcomb.add(t.term(times, convfac, convme));
 			}
 		}
-		InfinitNumber constant = isInt ? mConstant.ceil() : mConstant;
-		if (!constant.mA.equals(Rational.ZERO)) 
+		final InfinitNumber constant = isInt ? mConstant.ceil() : mConstant;
+		if (!constant.mA.equals(Rational.ZERO)) {
 			rcomb.add(
 					constant.mA.negate().toTerm(numSort));
-		if (lcomb.isEmpty() && rcomb.isEmpty())
-=======
-			} else if (me.getValue().signum() > 0) {
-				final Rational cf = me.getValue();
-				final Term convfac = isInt ? t.numeral(cf.numerator())
-						: t.rational(cf.numerator(),cf.denominator());
-				lcomb.add(t.term(times, convfac, convme));
-			}
-		}
-		final InfinitNumber constant = isInt ? mConstant.ceil() : mConstant;
-		if (!constant.mA.equals(Rational.ZERO)) {
-			rcomb.add(isInt ? t.numeral(constant.mA.numerator().negate())
-			        : t.rational(constant.mA.numerator().negate(), constant.mA.denominator()));
 		}
 		if (lcomb.isEmpty() && rcomb.isEmpty()) {
->>>>>>> e26492de
 			// We either have 0<=0 or 0<0
 			return constant.mEps == 0 ? t.mTrue : t.mFalse;
 		}
