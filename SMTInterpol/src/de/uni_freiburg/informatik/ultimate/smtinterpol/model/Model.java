/*
 * Copyright (C) 2009-2012 University of Freiburg
 *
 * This file is part of SMTInterpol.
 *
 * SMTInterpol is free software: you can redistribute it and/or modify
 * it under the terms of the GNU Lesser General Public License as published
 * by the Free Software Foundation, either version 3 of the License, or
 * (at your option) any later version.
 *
 * SMTInterpol is distributed in the hope that it will be useful,
 * but WITHOUT ANY WARRANTY; without even the implied warranty of
 * MERCHANTABILITY or FITNESS FOR A PARTICULAR PURPOSE.  See the
 * GNU Lesser General Public License for more details.
 *
 * You should have received a copy of the GNU Lesser General Public License
 * along with SMTInterpol.  If not, see <http://www.gnu.org/licenses/>.
 */
package de.uni_freiburg.informatik.ultimate.smtinterpol.model;

import java.util.Collections;
import java.util.HashMap;
import java.util.LinkedHashMap;
import java.util.Map;
import java.util.Map.Entry;
import java.util.Set;

import de.uni_freiburg.informatik.ultimate.logic.ApplicationTerm;
import de.uni_freiburg.informatik.ultimate.logic.FormulaUnLet;
import de.uni_freiburg.informatik.ultimate.logic.FunctionSymbol;
import de.uni_freiburg.informatik.ultimate.logic.Rational;
import de.uni_freiburg.informatik.ultimate.logic.Sort;
import de.uni_freiburg.informatik.ultimate.logic.Term;
import de.uni_freiburg.informatik.ultimate.logic.TermVariable;
import de.uni_freiburg.informatik.ultimate.logic.Theory;
import de.uni_freiburg.informatik.ultimate.smtinterpol.LogProxy;
import de.uni_freiburg.informatik.ultimate.smtinterpol.convert.Clausifier;
import de.uni_freiburg.informatik.ultimate.smtinterpol.dpll.BooleanVarAtom;
import de.uni_freiburg.informatik.ultimate.smtinterpol.dpll.ITheory;
import de.uni_freiburg.informatik.ultimate.smtinterpol.model.FunctionValue.Index;
import de.uni_freiburg.informatik.ultimate.smtinterpol.theory.cclosure.ArrayTheory;
import de.uni_freiburg.informatik.ultimate.smtinterpol.theory.cclosure.CClosure;
import de.uni_freiburg.informatik.ultimate.smtinterpol.theory.epr.EprTheorySettings;
import de.uni_freiburg.informatik.ultimate.smtinterpol.theory.linar.LinArSolve;

/**
 * A model represented as injection between integers and domain values. The integers should be positive. Furthermore,
 * the model reserves <code>-1</code> for undefined values, <code>0</code> for the default value, and <code>1</code> for
 * the second value.
 * 
 * @author Juergen Christ
 */
public class Model implements de.uni_freiburg.informatik.ultimate.logic.Model {

	private final HashMap<Sort, SortInterpretation> mSorts = new HashMap<>();

	private final HashMap<Sort, ArraySortInterpretation> mArraySorts = new HashMap<>();

	private final BoolSortInterpretation mBoolSort;

	private final NumericSortInterpretation mNumSorts;

	private final HashMap<FunctionSymbol, FunctionValue> mFuncVals = new HashMap<>();

	private final Theory mTheory;

	private final ModelEvaluator mEval;

	private final FormulaUnLet mUnlet = new FormulaUnLet(FormulaUnLet.UnletType.EXPAND_DEFINITIONS);

	private final boolean mPartialModel;

	public Model(final Clausifier clausifier, final Theory t, final boolean partial) {
		mTheory = t;
		mPartialModel = partial;
		mBoolSort = new BoolSortInterpretation();
		mNumSorts = new NumericSortInterpretation();
		// Extract Boolean model
		final FunctionValue trueValue = new FunctionValue(mBoolSort.getTrueIdx());
		final FunctionValue falseValue = new FunctionValue(mBoolSort.getFalseIdx());
		for (final BooleanVarAtom atom : clausifier.getBooleanVars()) {
			final ApplicationTerm at = (ApplicationTerm) atom.getSMTFormula(t);
			FunctionValue value;
			if (atom.getDecideStatus() == null) {
				value = atom.getPreferredStatus() == atom ? trueValue : falseValue;
			} else {
				value = atom.getDecideStatus() == atom ? trueValue : falseValue;
			}
			mFuncVals.put(at.getFunction(), value);
		}
		// Extract different theories
		final CClosure cc = clausifier.getCClosure();
		LinArSolve la = null;
		ArrayTheory array = null;
		for (final ITheory theory : clausifier.getEngine().getAttachedTheories()) {
			if (theory instanceof LinArSolve) {
				la = (LinArSolve) theory;
			} else if (theory instanceof ArrayTheory) {
				array = (ArrayTheory) theory;
<<<<<<< HEAD
			} else if (theory != cc
					&& !(theory == clausifier.getEprTheory() && EprTheorySettings.FullInstatiationMode)) {
				throw new InternalError(
					"Modelproduction for theory not implemented: " + theory);
=======
			} else if (theory != cc) {
				throw new InternalError("Modelproduction for theory not implemented: " + theory);
>>>>>>> 4f4a8ec8
			}
		}
		final SharedTermEvaluator ste = new SharedTermEvaluator(la);
		if (la != null) {
			la.fillInModel(this, t, ste);
		}
		if (cc != null) {
			cc.fillInModel(this, t, ste);
		}
		if (array != null) {
			array.fillInModel(this, t, ste);
		}
		if (!partial) {
			for (final FunctionSymbol fs : t.getDeclaredFunctions().values()) {
				if (!fs.isIntern() && !mFuncVals.containsKey(fs)) {
					final SortInterpretation si = provideSortInterpretation(fs.getReturnSort());
					// ensure the sort is inhabited
					si.ensureCapacity(1);
					map(fs, 0);
				}
			}
		}
		mEval = new ModelEvaluator(this);
	}

	public boolean checkTypeValues(final LogProxy logger) {
		boolean correct = true;
		for (final Map.Entry<FunctionSymbol, FunctionValue> me : mFuncVals.entrySet()) {
			final FunctionSymbol fs = me.getKey();
			if (fs.getReturnSort().getName().equals("Int")) {
				if (!mNumSorts.get(me.getValue().getDefault()).isIntegral()) {
					correct = false;
					if (fs.getParameterSorts().length == 0) {
						logger.fatal("Non-integral value for integer variable " + fs);
					} else {
						logger.fatal("Non-integral default value for function " + fs);
					}
				}
				for (final Map.Entry<Index, Integer> val : me.getValue().values().entrySet()) {
					if (!mNumSorts.get(val.getValue()).isIntegral()) {
						correct = false;
						logger.fatal("Non-integral value for function " + fs + " at index " + me.getKey());
					}
				}
			}
		}
		return correct;
	}

	public int getFalseIdx() {
		return mBoolSort.getFalseIdx();
	}

	public int getTrueIdx() {
		return mBoolSort.getTrueIdx();
	}

	public int extendNumeric(final FunctionSymbol fsym, final Rational rat) {
		assert fsym.getReturnSort().isNumericSort();
		assert !fsym.getReturnSort().getName().equals("Int") || rat.isIntegral();
		final int idx = mNumSorts.extend(rat);
		mFuncVals.put(fsym, new FunctionValue(idx));
		return idx;
	}

	public int putNumeric(final Rational rat) {
		return mNumSorts.extend(rat);
	}

	public int extendFresh(final Sort s) {
		if (s.isArraySort()) {
			ArraySortInterpretation si = mArraySorts.get(s);
			if (si == null) {
				si = new ArraySortInterpretation(provideSortInterpretation(s.getArguments()[0]),
						provideSortInterpretation(s.getArguments()[1]));
				mArraySorts.put(s, si);
			}
			return si.extendFresh();
		}
		SortInterpretation si = mSorts.get(s);
		if (si == null) {
			si = new FiniteSortInterpretation();
			mSorts.put(s, si);
		}
		return si.extendFresh();
	}

	@Override
	public Set<FunctionSymbol> getDefinedFunctions() {
		return Collections.unmodifiableSet(mFuncVals.keySet());
	}

	Term index2Term(final Index index, final TermVariable[] vars) {
		final int[] idx = index.getArray();
		assert vars.length == idx.length;
		final Term[] conj = new Term[vars.length];
		for (int i = 0; i < vars.length; ++i) {
			conj[i] = mTheory.equals(vars[i], toModelTerm(idx[i], vars[i].getSort()));
		}
		return mTheory.and(conj);
	}

	public Term getFunctionDefinition(final FunctionSymbol fs, final TermVariable[] vars) {
		final FunctionValue value = mFuncVals.get(fs);
		if (value == null) {
			throw new IllegalArgumentException("No model for " + fs);
		}
		if (fs.getParameterSorts().length != vars.length) {
			throw new IllegalArgumentException("Wrong number of variables");
		}
		final int defaultVal = value.getDefault();
		final Sort resultSort = fs.getReturnSort();
		Term definition = toModelTerm(defaultVal, resultSort);
		for (final Entry<Index, Integer> me : value.values().entrySet()) {
			if (me.getValue() != defaultVal) {
				final Term cond = index2Term(me.getKey(), vars);
				final Term val = toModelTerm(me.getValue(), resultSort);
				definition = mTheory.ifthenelse(cond, val, definition);
			}
		}
		return definition;
	}

	@Override
	public Term getFunctionDefinition(final String func, final TermVariable[] args) {
		final Sort[] argTypes = new Sort[args.length];
		for (int i = 0; i < args.length; i++) {
			argTypes[i] = args[i].getSort();
		}
		final FunctionSymbol fs = mTheory.getFunction(func, argTypes);
		if (fs == null) {
			throw new IllegalArgumentException("Function " + func + " not defined.");
		}
		return getFunctionDefinition(fs, args);
	}

	public FunctionValue map(final FunctionSymbol fs, final int value) {
		FunctionValue res = mFuncVals.get(fs);
		if (res == null) {
			res = new FunctionValue(value);
			mFuncVals.put(fs, res);
		}
		assert res.getDefault() == value;
		return res;
	}

	public FunctionValue map(final FunctionSymbol fs, final int[] args, final int value) {
		assert fs.getParameterSorts().length == args.length;
		FunctionValue val = mFuncVals.get(fs);
		if (val == null) {
			val = new FunctionValue();
			mFuncVals.put(fs, val);
		}
		val.put(value, args);
		return val;
	}

	Term getUndefined(final Sort s) {
		final FunctionSymbol fsym = mTheory.getFunctionWithResult("@undefined", null, s);
		return mTheory.term(fsym);
	}

	@Override
	public Term evaluate(final Term input) {
		final Term unletted = mUnlet.unlet(input);
		return mEval.evaluate(unletted);
	}

	@Override
	public Map<Term, Term> evaluate(final Term[] input) {
		final LinkedHashMap<Term, Term> values = new LinkedHashMap<>();
		for (final Term t : input) {
			values.put(t, evaluate(t));
		}
		return values;
	}

	@Override
	public String toString() {
		final ModelFormatter mf = new ModelFormatter(mTheory, this);
		// if (!mSorts.isEmpty())
		// mf.appendComment("Sort interpretations");
		// for (Map.Entry<Sort, SortInterpretation> me : mSorts.entrySet())
		// mf.appendSortInterpretation(me.getValue(), me.getKey());
		// // Only if we printed ";; Sort interpretations" we should print the
		// // delimiting comment ";; Function interpretations"
		// if (!mSorts.isEmpty())
		// mf.appendComment("Function interpretations");
		for (final Map.Entry<FunctionSymbol, FunctionValue> me : mFuncVals.entrySet()) {
			if (!me.getKey().isIntern()) {
				mf.appendValue(me.getKey(), me.getValue(), mTheory);
			}
		}
		return mf.finish();
	}

	Theory getTheory() {
		return mTheory;
	}

	public boolean isPartialModel() {
		return mPartialModel;
	}

	public BoolSortInterpretation getBoolSortInterpretation() {
		return mBoolSort;
	}

	public NumericSortInterpretation getNumericSortInterpretation() {
		return mNumSorts;
	}

	public SortInterpretation provideSortInterpretation(final Sort sort) {
		if (sort.isNumericSort()) {
			return mNumSorts;
		}
		if (sort == mTheory.getBooleanSort()) {
			return mBoolSort;
		}

		if (sort.isArraySort()) {
			ArraySortInterpretation array = mArraySorts.get(sort);
			if (array == null) {
				array = new ArraySortInterpretation(provideSortInterpretation(sort.getArguments()[0]),
						provideSortInterpretation(sort.getArguments()[1]));
				mArraySorts.put(sort, array);
			}
			return array;
		}
		SortInterpretation res = mSorts.get(sort);
		if (res == null) {
			res = new FiniteSortInterpretation();
			mSorts.put(sort, res);
		}
		return res;
	}

	public FunctionValue getFunctionValue(final FunctionSymbol fs) {
		return mFuncVals.get(fs);
	}

	public Term toModelTerm(final int idx, final Sort resultSort) {
		if (idx == -1) {
			return getUndefined(resultSort);
		}
		if (resultSort == mTheory.getBooleanSort()) {
			return mBoolSort.get(idx, resultSort, mTheory);
		}
		if (resultSort.isNumericSort()) {
			final Rational val = mNumSorts.get(idx);
			return val.toTerm(resultSort);
		}
		if (resultSort.isArraySort()) {
			ArraySortInterpretation array = mArraySorts.get(resultSort);
			if (array == null) {
				if (mPartialModel) {
					return getUndefined(resultSort);
				}
				array = new ArraySortInterpretation(provideSortInterpretation(resultSort.getArguments()[0]),
						provideSortInterpretation(resultSort.getArguments()[1]));
				mArraySorts.put(resultSort, array);
			}
			return array.get(idx, resultSort, mTheory);
		}
		SortInterpretation si = mSorts.get(resultSort);
		if (si == null) {
			if (mPartialModel) {
				return getUndefined(resultSort);
			}
			si = new FiniteSortInterpretation();
			si.ensureCapacity(idx + 1);
		}
		return si.get(idx, resultSort, mTheory);
	}

	public ArraySortInterpretation getArrayInterpretation(final Sort arraySort) {
		// FIXME might not exist
		return mArraySorts.get(arraySort);
	}

}<|MERGE_RESOLUTION|>--- conflicted
+++ resolved
@@ -97,15 +97,9 @@
 				la = (LinArSolve) theory;
 			} else if (theory instanceof ArrayTheory) {
 				array = (ArrayTheory) theory;
-<<<<<<< HEAD
 			} else if (theory != cc
 					&& !(theory == clausifier.getEprTheory() && EprTheorySettings.FullInstatiationMode)) {
-				throw new InternalError(
-					"Modelproduction for theory not implemented: " + theory);
-=======
-			} else if (theory != cc) {
 				throw new InternalError("Modelproduction for theory not implemented: " + theory);
->>>>>>> 4f4a8ec8
 			}
 		}
 		final SharedTermEvaluator ste = new SharedTermEvaluator(la);
